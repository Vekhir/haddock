--- conflicted
+++ resolved
@@ -1,9 +1,5 @@
 name:                 haddock-library
-<<<<<<< HEAD
-version:              1.4.2
-=======
 version:              1.4.6
->>>>>>> 07faed2a
 synopsis:             Library exposing some functionality of Haddock.
 description:          Haddock is a documentation-generation tool for Haskell
                       libraries. These modules expose some functionality of it
