--- conflicted
+++ resolved
@@ -74,9 +74,8 @@
       Documentation.Haddock.Parser.Identifier
 
   build-depends:
-<<<<<<< HEAD
     , base-compat  ^>= 0.9.3 || ^>= 0.10.0
-    , QuickCheck   ^>= 2.11.3
+    , QuickCheck   ^>= 2.11  || ^>= 2.12
     , deepseq      ^>= 1.3.0.0 || ^>= 1.4.0.0
 
   -- NB: build-depends & build-tool-depends have independent
@@ -84,22 +83,10 @@
   --     version of `hspec` & `hspec-discover` to ensure
   --     intercompatibility
   build-depends:
-    , hspec                         ^>= 2.5.5
-=======
-      base         >= 4.5     && < 4.13
-    , base-compat  >= 0.9.3   && < 0.11
-    , bytestring   >= 0.9.2.1 && < 0.11
-    , containers   >= 0.4.2.1 && < 0.7
-    , transformers   >= 0.3.0   && < 0.6
-    , hspec        >= 2.4.4    && < 2.7
-    , QuickCheck   >= 2.11     && < 2.13
-    , text         >= 1.2.3.0  && < 1.3
-    , parsec       >= 3.1.13.0 && < 3.2
-    , deepseq      >= 1.3     && < 1.5
->>>>>>> 6c2e724e
+    , hspec                          >= 2.4.4    && < 2.7
 
   build-tool-depends:
-    , hspec-discover:hspec-discover ^>= 2.5.5
+    , hspec-discover:hspec-discover  >= 2.4.4    && < 2.7
 
 test-suite fixtures
   type:             exitcode-stdio-1.0
