--- conflicted
+++ resolved
@@ -4,6 +4,7 @@
 {-# LANGUAGE OverloadedStrings   #-}
 {-# LANGUAGE Rank2Types          #-}
 {-# LANGUAGE ScopedTypeVariables #-}
+{-# LANGUAGE TupleSections       #-}
 {-# OPTIONS_GHC -Wwarn           #-}
 -----------------------------------------------------------------------------
 -- |
@@ -196,16 +197,10 @@
     unit_state <- hsc_units <$> getSession
 
     forM_ (optShowInterfaceFile flags) $ \path -> liftIO $ do
-<<<<<<< HEAD
-      mIfaceFile <- readInterfaceFiles freshNameCache [(("", Nothing), Visible, path)] noChecks
+      name_cache <- freshNameCache
+      mIfaceFile <- readInterfaceFiles name_cache [(("", Nothing), Visible, path)] noChecks
       forM_ mIfaceFile $ \(_,_,_, ifaceFile) -> do
-        putMsg logger dflags $ renderJson (jsonInterfaceFile ifaceFile)
-=======
-      name_cache <- freshNameCache
-      mIfaceFile <- readInterfaceFiles name_cache [(("", Nothing), path)] noChecks
-      forM_ mIfaceFile $ \(_,_, ifaceFile) -> do
         putMsg logger $ renderJson (jsonInterfaceFile ifaceFile)
->>>>>>> 424b5f7d
 
     if not (null files) then do
       (packages, ifaces, homeLinks) <- readPackagesAndProcessModules flags files
@@ -314,13 +309,8 @@
 
 -- | Render the interfaces with whatever backend is specified in the flags.
 render :: Logger -> DynFlags -> UnitState -> [Flag] -> SinceQual -> QualOption -> [Interface]
-<<<<<<< HEAD
        -> [(FilePath, PackageInterfaces)] -> Map Module FilePath -> IO ()
-render logger dflags unit_state flags sinceQual qual ifaces packages extSrcMap = do
-=======
-       -> [(FilePath, InstalledInterface)] -> Map Module FilePath -> IO ()
-render log' dflags unit_state flags sinceQual qual ifaces installedIfaces extSrcMap = do
->>>>>>> 424b5f7d
+render log' dflags unit_state flags sinceQual qual ifaces packages extSrcMap = do
 
   let
     packageInfo = PackageInfo { piPackageName    = fromMaybe (PackageName mempty)
@@ -534,38 +524,22 @@
 -------------------------------------------------------------------------------
 
 
-<<<<<<< HEAD
-readInterfaceFiles :: MonadIO m
-                   => NameCacheAccessor m
+readInterfaceFiles :: NameCache
                    -> [(DocPaths, Visibility, FilePath)]
                    -> Bool
-                   -> m [(DocPaths, Visibility, FilePath, InterfaceFile)]
+                   -> IO [(DocPaths, Visibility, FilePath, InterfaceFile)]
 readInterfaceFiles name_cache_accessor pairs bypass_version_check = do
   catMaybes `liftM` mapM ({-# SCC readInterfaceFile #-} tryReadIface) pairs
   where
     -- try to read an interface, warn if we can't
-    tryReadIface (paths, showModules, file) =
+    tryReadIface (paths, vis, file) =
       readInterfaceFile name_cache_accessor file bypass_version_check >>= \case
-        Left err -> liftIO $ do
-=======
-readInterfaceFiles :: NameCache
-                   -> [(DocPaths, FilePath)]
-                   -> Bool
-                   -> IO [(DocPaths, FilePath, InterfaceFile)]
-readInterfaceFiles name_cache pairs bypass_version_check = do
-  catMaybes `liftM` mapM ({-# SCC readInterfaceFile #-} tryReadIface) pairs
-  where
-    -- try to read an interface, warn if we can't
-    tryReadIface (paths, file) =
-      readInterfaceFile name_cache file bypass_version_check >>= \case
         Left err -> do
->>>>>>> 424b5f7d
           putStrLn ("Warning: Cannot read " ++ file ++ ":")
           putStrLn ("   " ++ err)
           putStrLn "Skipping this interface."
           return Nothing
-        Right f ->
-          return (Just (paths, showModules, file, f ))
+        Right f -> return (Just (paths, vis, file, f))
 
 
 -------------------------------------------------------------------------------
@@ -810,4 +784,4 @@
 
 rightOrThrowE :: Either String b -> IO b
 rightOrThrowE (Left msg) = throwE msg
-rightOrThrowE (Right x) = pure x+rightOrThrowE (Right x) = pure x
