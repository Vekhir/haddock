--- conflicted
+++ resolved
@@ -161,95 +161,6 @@
   targets <- mapM (\filePath -> guessTarget filePath Nothing) modules
   setTargets targets
 
-<<<<<<< HEAD
-  -- Visit modules in that order
-  let sortedMods = flattenSCCs $ topSortModuleGraph False modGraph Nothing
-  out verbosity normal "Haddock coverage:"
-  (ifaces, _, !ms) <- foldM f ([], Map.empty, emptyModuleSet) sortedMods
-  return (reverse ifaces, ms)
-  where
-    f (ifaces, ifaceMap, !ms) modSummary = do
-      x <- {-# SCC processModule #-}
-           withTimingD "processModule" (const ()) $ do
-             processModule verbosity modSummary flags ifaceMap instIfaceMap
-      return $ case x of
-        Just (iface, ms') -> ( iface:ifaces
-                             , Map.insert (ifaceMod iface) iface ifaceMap
-                             , unionModuleSet ms ms' )
-        Nothing           -> ( ifaces
-                             , ifaceMap
-                             , ms ) -- Boot modules don't generate ifaces.
-
-
-processModule :: Verbosity -> ModSummary -> [Flag] -> IfaceMap -> InstIfaceMap -> Ghc (Maybe (Interface, ModuleSet))
-processModule verbosity modsum flags modMap instIfaceMap = do
-  out verbosity verbose $ "Checking module " ++ moduleString (ms_mod modsum) ++ "..."
-
-  -- Since GHC 8.6, plugins are initialized on a per module basis
-  hsc_env' <- getSession
-  dynflags' <- liftIO (initializePlugins hsc_env' (GHC.ms_hspp_opts modsum))
-  let modsum' = modsum { ms_hspp_opts = dynflags' }
-
-  tm <- {-# SCC "parse/typecheck/load" #-} loadModule =<< typecheckModule =<< parseModule modsum'
-
-  case isBootSummary modsum of
-    IsBoot ->
-      return Nothing
-    NotBoot -> do
-      out verbosity verbose "Creating interface..."
-      (interface, msgs) <- {-# SCC createIterface #-}
-                          withTimingD "createInterface" (const ()) $ do
-                            runWriterGhc $ createInterface tm flags modMap instIfaceMap
-
-      -- We need to keep track of which modules were somehow in scope so that when
-      -- Haddock later looks for instances, it also looks in these modules too.
-      --
-      -- See https://github.com/haskell/haddock/issues/469.
-      hsc_env <- getSession
-      let new_rdr_env = tcg_rdr_env . fst . GHC.tm_internals_ $ tm
-          this_pkg = homeUnit (hsc_dflags hsc_env)
-          !mods = mkModuleSet [ nameModule name
-                              | gre <- globalRdrEnvElts new_rdr_env
-                              , let name = gre_name gre
-                              , nameIsFromExternalPackage this_pkg name
-                              , isTcOcc (nameOccName name)   -- Types and classes only
-                              , unQualOK gre ]               -- In scope unqualified
-
-      liftIO $ mapM_ putStrLn (nub msgs)
-      dflags <- getDynFlags
-      let (haddockable, haddocked) = ifaceHaddockCoverage interface
-          percentage = div (haddocked * 100) haddockable
-          modString = moduleString (ifaceMod interface)
-          coverageMsg = printf " %3d%% (%3d /%3d) in '%s'" percentage haddocked haddockable modString
-          header = case ifaceDoc interface of
-            Documentation Nothing _ -> False
-            _ -> True
-          undocumentedExports = [ formatName s n | ExportDecl { expItemDecl = L s n
-                                                              , expItemMbDoc = (Documentation Nothing _, _)
-                                                              } <- ifaceExportItems interface ]
-            where
-              formatName :: SrcSpan -> HsDecl GhcRn -> String
-              formatName loc n = p (getMainDeclBinder n) ++ case loc of
-                RealSrcSpan rss _ -> " (" ++ unpackFS (srcSpanFile rss) ++ ":" ++ show (srcSpanStartLine rss) ++ ")"
-                _ -> ""
-
-              p [] = ""
-              p (x:_) = let n = pretty dflags x
-                            ms = modString ++ "."
-                        in if ms `isPrefixOf` n
-                           then drop (length ms) n
-                           else n
-
-      when (OptHide `notElem` ifaceOptions interface) $ do
-        out verbosity normal coverageMsg
-        when (Flag_NoPrintMissingDocs `notElem` flags
-              && not (null undocumentedExports && header)) $ do
-          out verbosity normal "  Missing documentation for:"
-          unless header $ out verbosity normal "    Module header"
-          mapM_ (out verbosity normal . ("    " ++)) undocumentedExports
-      interface' <- liftIO $ evaluate interface
-      return (Just (interface', mods))
-=======
   loadOk <- withTimingD "load" (const ()) $
     {-# SCC load #-} GHC.load LoadAllTargets
 
@@ -380,8 +291,7 @@
       ifaceHaddockCoverage interface
 
     percentage :: Int
-    percentage =
-      round (fromIntegral haddocked * 100 / fromIntegral haddockable :: Double)
+    percentage = div (haddocked * 100) haddockable
 
     modString :: String
     modString = moduleString (ifaceMod interface)
@@ -426,7 +336,6 @@
       mapM_ (out verbosity normal . ("    " ++)) undocumentedExports
 
   pure (interface, mods)
->>>>>>> be502175
 
 
 --------------------------------------------------------------------------------
