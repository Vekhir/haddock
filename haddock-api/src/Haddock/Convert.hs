<<<<<<< HEAD
{-# LANGUAGE CPP, PatternGuards #-}
=======

{-# LANGUAGE CPP, PatternGuards, TypeFamilies #-}
>>>>>>> f8013281
-----------------------------------------------------------------------------
-- |
-- Module      :  Haddock.Convert
-- Copyright   :  (c) Isaac Dupree 2009,
-- License     :  BSD-like
--
-- Maintainer  :  haddock@projects.haskell.org
-- Stability   :  experimental
-- Portability :  portable
--
-- Conversion between TyThing and HsDecl. This functionality may be moved into
-- GHC at some point.
-----------------------------------------------------------------------------
module Haddock.Convert where
-- Some other functions turned out to be useful for converting
-- instance heads, which aren't TyThings, so just export everything.

import Bag ( emptyBag )
import BasicTypes ( TupleSort(..), SourceText(..), LexicalFixity(..) )
import Class
import CoAxiom
import ConLike
import Data.Either (lefts, rights)
import DataCon
import FamInstEnv
import FV
import HsSyn
import Name
import NameSet ( emptyNameSet )
import RdrName ( mkVarUnqual )
import PatSyn
import SrcLoc ( Located, noLoc, unLoc, GenLocated(..), srcLocSpan )
import TcType ( tcSplitSigmaTy )
import TyCon
import Type
import TyCoRep
import TysPrim ( alphaTyVars )
import TysWiredIn ( listTyConName, starKindTyConName, unitTy )
import PrelNames ( hasKey, eqTyConKey, ipClassKey
                 , tYPETyConKey, liftedRepDataConKey )
import Unique ( getUnique )
import Util ( chkAppend, compareLength, dropList, filterByList, filterOut
            , splitAtList )
import Var
import VarSet

import Haddock.Types
import Haddock.Interface.Specialize



-- the main function here! yay!
tyThingToLHsDecl :: TyThing -> Either ErrMsg ([ErrMsg], (HsDecl GhcRn))
tyThingToLHsDecl t = case t of
  -- ids (functions and zero-argument a.k.a. CAFs) get a type signature.
  -- Including built-in functions like seq.
  -- foreign-imported functions could be represented with ForD
  -- instead of SigD if we wanted...
  --
  -- in a future code version we could turn idVarDetails = foreign-call
  -- into a ForD instead of a SigD if we wanted.  Haddock doesn't
  -- need to care.
  AnId i -> allOK $ SigD noExt (synifyIdSig ImplicitizeForAll i)

  -- type-constructors (e.g. Maybe) are complicated, put the definition
  -- later in the file (also it's used for class associated-types too.)
  ATyCon tc
    | Just cl <- tyConClass_maybe tc -- classes are just a little tedious
    -> let extractFamilyDecl :: TyClDecl a -> Either ErrMsg (LFamilyDecl a)
           extractFamilyDecl (FamDecl _ d) = return $ noLoc d
           extractFamilyDecl _           =
             Left "tyThingToLHsDecl: impossible associated tycon"

           atTyClDecls = [synifyTyCon Nothing at_tc | ATI at_tc _ <- classATItems cl]
           atFamDecls  = map extractFamilyDecl (rights atTyClDecls)
           tyClErrors = lefts atTyClDecls
           famDeclErrors = lefts atFamDecls
       in withErrs (tyClErrors ++ famDeclErrors) . TyClD noExt $ ClassDecl
         { tcdCtxt = synifyCtx (classSCTheta cl)
         , tcdLName = synifyName cl
         , tcdTyVars = synifyTyVars (tyConVisibleTyVars (classTyCon cl))
         , tcdFixity = Prefix
         , tcdFDs = map (\ (l,r) -> noLoc
                        (map (noLoc . getName) l, map (noLoc . getName) r) ) $
                         snd $ classTvsFds cl
         , tcdSigs = noLoc (MinimalSig noExt NoSourceText . noLoc . fmap noLoc $ classMinimalDef cl) :
                      map (noLoc . synifyTcIdSig DeleteTopLevelQuantification)
                        (classMethods cl)
         , tcdMeths = emptyBag --ignore default method definitions, they don't affect signature
         -- class associated-types are a subset of TyCon:
         , tcdATs = rights atFamDecls
         , tcdATDefs = [] --ignore associated type defaults
         , tcdDocs = [] --we don't have any docs at this point
         , tcdCExt = placeHolderNamesTc }
    | otherwise
    -> synifyTyCon Nothing tc >>= allOK . TyClD noExt

  -- type-constructors (e.g. Maybe) are complicated, put the definition
  -- later in the file (also it's used for class associated-types too.)
  ACoAxiom ax -> synifyAxiom ax >>= allOK

  -- a data-constructor alone just gets rendered as a function:
  AConLike (RealDataCon dc) -> allOK $ SigD noExt (TypeSig noExt [synifyName dc]
    (synifySigWcType ImplicitizeForAll (dataConUserType dc)))

  AConLike (PatSynCon ps) ->
    allOK . SigD noExt $ PatSynSig noExt [synifyName ps] (synifyPatSynSigType ps)
  where
    withErrs e x = return (e, x)
    allOK x = return (mempty, x)

synifyAxBranch :: TyCon -> CoAxBranch -> TyFamInstEqn GhcRn
synifyAxBranch tc (CoAxBranch { cab_tvs = tkvs, cab_lhs = args, cab_rhs = rhs })
  = let name            = synifyName tc
        args_types_only = filterOutInvisibleTypes tc args
        typats          = map (synifyType WithinType) args_types_only
        annot_typats    = zipWith3 annotHsType (mkIsPolyTvs fam_tvs)
                                   args_types_only typats
        hs_rhs          = synifyType WithinType rhs
    in HsIB { hsib_ext = HsIBRn { hsib_vars   = map tyVarName tkvs
                                , hsib_closed = True }
            , hsib_body   = FamEqn { feqn_ext    = noExt
                                   , feqn_tycon  = name
                                   , feqn_pats   = annot_typats
                                   , feqn_fixity = Prefix
                                   , feqn_rhs    = hs_rhs } }
  where
    fam_tvs = tyConVisibleTyVars tc

synifyAxiom :: CoAxiom br -> Either ErrMsg (HsDecl GhcRn)
synifyAxiom ax@(CoAxiom { co_ax_tc = tc })
  | isOpenTypeFamilyTyCon tc
  , Just branch <- coAxiomSingleBranch_maybe ax
  = return $ InstD noExt
           $ TyFamInstD noExt
           $ TyFamInstDecl { tfid_eqn = synifyAxBranch tc branch }

  | Just ax' <- isClosedSynFamilyTyConWithAxiom_maybe tc
  , getUnique ax' == getUnique ax   -- without the getUniques, type error
  = synifyTyCon (Just ax) tc >>= return . TyClD noExt

  | otherwise
  = Left "synifyAxiom: closed/open family confusion"

-- | Turn type constructors into type class declarations
synifyTyCon :: Maybe (CoAxiom br) -> TyCon -> Either ErrMsg (TyClDecl GhcRn)
synifyTyCon _coax tc
  | isFunTyCon tc || isPrimTyCon tc
  = return $
    DataDecl { tcdLName = synifyName tc
             , tcdTyVars =       -- tyConTyVars doesn't work on fun/prim, but we can make them up:
                         let mk_hs_tv realKind fakeTyVar
                                = noLoc $ KindedTyVar noExt (noLoc (getName fakeTyVar))
                                                      (synifyKindSig realKind)
                         in HsQTvs { hsq_ext =
                                       HsQTvsRn { hsq_implicit = []   -- No kind polymorphism
                                                , hsq_dependent = emptyNameSet }
                                   , hsq_explicit = zipWith mk_hs_tv (fst (splitFunTys (tyConKind tc)))
                                                                alphaTyVars --a, b, c... which are unfortunately all kind *
                                   }

           , tcdFixity = Prefix

           , tcdDataDefn = HsDataDefn { dd_ext = noExt
                                      , dd_ND = DataType  -- arbitrary lie, they are neither
                                                    -- algebraic data nor newtype:
                                      , dd_ctxt = noLoc []
                                      , dd_cType = Nothing
                                      , dd_kindSig = synifyDataTyConReturnKind tc
                                               -- we have their kind accurately:
                                      , dd_cons = []  -- No constructors
                                      , dd_derivs = noLoc [] }
           , tcdDExt = DataDeclRn False placeHolderNamesTc }

synifyTyCon _coax tc
  | Just flav <- famTyConFlav_maybe tc
  = case flav of
      -- Type families
      OpenSynFamilyTyCon -> mkFamDecl OpenTypeFamily
      ClosedSynFamilyTyCon mb
        | Just (CoAxiom { co_ax_branches = branches }) <- mb
          -> mkFamDecl $ ClosedTypeFamily $ Just
            $ map (noLoc . synifyAxBranch tc) (fromBranches branches)
        | otherwise
          -> mkFamDecl $ ClosedTypeFamily $ Just []
      BuiltInSynFamTyCon {}
        -> mkFamDecl $ ClosedTypeFamily $ Just []
      AbstractClosedSynFamilyTyCon {}
        -> mkFamDecl $ ClosedTypeFamily Nothing
      DataFamilyTyCon {}
        -> mkFamDecl DataFamily
  where
    resultVar = famTcResVar tc
    mkFamDecl i = return $ FamDecl noExt $
      FamilyDecl { fdExt = noExt
                 , fdInfo = i
                 , fdLName = synifyName tc
                 , fdTyVars = synifyTyVars (tyConVisibleTyVars tc)
                 , fdFixity = Prefix
                 , fdResultSig =
                       synifyFamilyResultSig resultVar (tyConResKind tc)
                 , fdInjectivityAnn =
                       synifyInjectivityAnn  resultVar (tyConTyVars tc)
                                       (tyConInjectivityInfo tc)
                 }

synifyTyCon coax tc
  | Just ty <- synTyConRhs_maybe tc
  = return $ SynDecl { tcdSExt   = emptyNameSet
                     , tcdLName  = synifyName tc
                     , tcdTyVars = synifyTyVars (tyConVisibleTyVars tc)
                     , tcdFixity = Prefix
                     , tcdRhs = synifyType WithinType ty }
  | otherwise =
  -- (closed) newtype and data
  let
  alg_nd = if isNewTyCon tc then NewType else DataType
  alg_ctx = synifyCtx (tyConStupidTheta tc)
  name = case coax of
    Just a -> synifyName a -- Data families are named according to their
                           -- CoAxioms, not their TyCons
    _ -> synifyName tc
  tyvars = synifyTyVars (tyConVisibleTyVars tc)
  kindSig = synifyDataTyConReturnKind tc
  -- The data constructors.
  --
  -- Any data-constructors not exported from the module that *defines* the
  -- type will not (cannot) be included.
  --
  -- Very simple constructors, Haskell98 with no existentials or anything,
  -- probably look nicer in non-GADT syntax.  In source code, all constructors
  -- must be declared with the same (GADT vs. not) syntax, and it probably
  -- is less confusing to follow that principle for the documentation as well.
  --
  -- There is no sensible infix-representation for GADT-syntax constructor
  -- declarations.  They cannot be made in source code, but we could end up
  -- with some here in the case where some constructors use existentials.
  -- That seems like an acceptable compromise (they'll just be documented
  -- in prefix position), since, otherwise, the logic (at best) gets much more
  -- complicated. (would use dataConIsInfix.)
  use_gadt_syntax = any (not . isVanillaDataCon) (tyConDataCons tc)
  consRaw = map (synifyDataCon use_gadt_syntax) (tyConDataCons tc)
  cons = rights consRaw
  -- "deriving" doesn't affect the signature, no need to specify any.
  alg_deriv = noLoc []
  defn = HsDataDefn { dd_ext     = noExt
                    , dd_ND      = alg_nd
                    , dd_ctxt    = alg_ctx
                    , dd_cType   = Nothing
                    , dd_kindSig = kindSig
                    , dd_cons    = cons
                    , dd_derivs  = alg_deriv }
 in case lefts consRaw of
  [] -> return $
        DataDecl { tcdLName = name, tcdTyVars = tyvars, tcdFixity = Prefix
                 , tcdDataDefn = defn
                 , tcdDExt = DataDeclRn False placeHolderNamesTc }
  dataConErrs -> Left $ unlines dataConErrs

-- In this module, every TyCon being considered has come from an interface
-- file. This means that when considering a data type constructor such as:
--
--   data Foo (w :: *) (m :: * -> *) (a :: *)
--
-- Then its tyConKind will be (* -> (* -> *) -> * -> *). But beware! We are
-- also rendering the type variables of Foo, so if we synify the tyConKind of
-- Foo in full, we will end up displaying this in Haddock:
--
--   data Foo (w :: *) (m :: * -> *) (a :: *)
--     :: * -> (* -> *) -> * -> *
--
-- Which is entirely wrong (#548). We only want to display the *return* kind,
-- which this function obtains.
synifyDataTyConReturnKind :: TyCon -> Maybe (LHsKind GhcRn)
synifyDataTyConReturnKind tc
  = case splitFunTys (tyConKind tc) of
      (_, ret_kind)
        | isLiftedTypeKind ret_kind -> Nothing -- Don't bother displaying :: *
        | otherwise                 -> Just (synifyKindSig ret_kind)

synifyInjectivityAnn :: Maybe Name -> [TyVar] -> Injectivity
                     -> Maybe (LInjectivityAnn GhcRn)
synifyInjectivityAnn Nothing _ _            = Nothing
synifyInjectivityAnn _       _ NotInjective = Nothing
synifyInjectivityAnn (Just lhs) tvs (Injective inj) =
    let rhs = map (noLoc . tyVarName) (filterByList inj tvs)
    in Just $ noLoc $ InjectivityAnn (noLoc lhs) rhs

synifyFamilyResultSig :: Maybe Name -> Kind -> LFamilyResultSig GhcRn
synifyFamilyResultSig  Nothing    kind =
   noLoc $ KindSig  noExt (synifyKindSig kind)
synifyFamilyResultSig (Just name) kind =
   noLoc $ TyVarSig noExt (noLoc $ KindedTyVar noExt (noLoc name) (synifyKindSig kind))

-- User beware: it is your responsibility to pass True (use_gadt_syntax)
-- for any constructor that would be misrepresented by omitting its
-- result-type.
-- But you might want pass False in simple enough cases,
-- if you think it looks better.
synifyDataCon :: Bool -> DataCon -> Either ErrMsg (LConDecl GhcRn)
synifyDataCon use_gadt_syntax dc =
 let
  -- dataConIsInfix allegedly tells us whether it was declared with
  -- infix *syntax*.
  use_infix_syntax = dataConIsInfix dc
  use_named_field_syntax = not (null field_tys)
  name = synifyName dc
  -- con_qvars means a different thing depending on gadt-syntax
  (univ_tvs, ex_tvs, _eq_spec, theta, arg_tys, res_ty) = dataConFullSig dc

  -- skip any EqTheta, use 'orig'inal syntax
  ctx = synifyCtx theta

  linear_tys =
    zipWith (\ty bang ->
               let tySyn = synifyType WithinType ty
               in case bang of
                    (HsSrcBang _ NoSrcUnpack NoSrcStrict) -> tySyn
                    bang' -> noLoc $ HsBangTy noExt bang' tySyn)
            arg_tys (dataConSrcBangs dc)

  field_tys = zipWith con_decl_field (dataConFieldLabels dc) linear_tys
  con_decl_field fl synTy = noLoc $
    ConDeclField noExt [noLoc $ FieldOcc (flSelector fl) (noLoc $ mkVarUnqual $ flLabel fl)] synTy
                 Nothing
  hs_arg_tys = case (use_named_field_syntax, use_infix_syntax) of
          (True,True) -> Left "synifyDataCon: contradiction!"
          (True,False) -> return $ RecCon (noLoc field_tys)
          (False,False) -> return $ PrefixCon linear_tys
          (False,True) -> case linear_tys of
                           [a,b] -> return $ InfixCon a b
                           _ -> Left "synifyDataCon: infix with non-2 args?"
 -- finally we get synifyDataCon's result!
 in hs_arg_tys >>=
      \hat ->
        if use_gadt_syntax
           then return $ noLoc $
              ConDeclGADT { con_g_ext  = noExt
                          , con_names  = [name]
                          , con_forall = True
                          , con_qvars  = synifyTyVars (univ_tvs ++ ex_tvs)
                          , con_mb_cxt = Just ctx
                          , con_args   =  hat
                          , con_res_ty = synifyType WithinType res_ty
                          , con_doc    =  Nothing }
           else return $ noLoc $
              ConDeclH98 { con_ext    = noExt
                         , con_name   = name
                         , con_forall = True
                         , con_ex_tvs = map synifyTyVar ex_tvs
                         , con_mb_cxt = Just ctx
                         , con_args   = hat
                         , con_doc    = Nothing }

synifyName :: NamedThing n => n -> Located Name
synifyName n = L (srcLocSpan (getSrcLoc n)) (getName n)


synifyIdSig :: SynifyTypeState -> Id -> Sig GhcRn
synifyIdSig s i = TypeSig noExt [synifyName i] (synifySigWcType s (varType i))

synifyTcIdSig :: SynifyTypeState -> Id -> Sig GhcRn
synifyTcIdSig s i = ClassOpSig noExt False [synifyName i] (synifySigType s (varType i))

synifyCtx :: [PredType] -> LHsContext GhcRn
synifyCtx = noLoc . map (synifyType WithinType)


synifyTyVars :: [TyVar] -> LHsQTyVars GhcRn
synifyTyVars ktvs = HsQTvs { hsq_ext = HsQTvsRn { hsq_implicit = []
                                                , hsq_dependent = emptyNameSet }
                           , hsq_explicit = map synifyTyVar ktvs }

synifyTyVar :: TyVar -> LHsTyVarBndr GhcRn
synifyTyVar tv
  | isLiftedTypeKind kind = noLoc (UserTyVar noExt (noLoc name))
  | otherwise             = noLoc (KindedTyVar noExt (noLoc name) (synifyKindSig kind))
  where
    kind = tyVarKind tv
    name = getName tv

-- | Annotate (with HsKingSig) a type if the first parameter is True
-- and if the type contains a free variable.
-- This is used to synify type patterns for poly-kinded tyvars in
-- synifying class and type instances.
annotHsType :: Bool   -- True <=> annotate
            -> Type -> LHsType GhcRn -> LHsType GhcRn
  -- tiny optimization: if the type is annotated, don't annotate again.
annotHsType _    _  hs_ty@(L _ (HsKindSig {})) = hs_ty
annotHsType True ty hs_ty
  | not $ isEmptyVarSet $ filterVarSet isTyVar $ tyCoVarsOfType ty
  = let ki    = typeKind ty
        hs_ki = synifyType WithinType ki
    in noLoc (HsKindSig noExt hs_ty hs_ki)
annotHsType _    _ hs_ty = hs_ty

-- | For every type variable in the input,
-- report whether or not the tv is poly-kinded. This is used to eventually
-- feed into 'annotHsType'.
mkIsPolyTvs :: [TyVar] -> [Bool]
mkIsPolyTvs = map is_poly_tv
  where
    is_poly_tv tv = not $
                    isEmptyVarSet $
                    filterVarSet isTyVar $
                    tyCoVarsOfType $
                    tyVarKind tv

--states of what to do with foralls:
data SynifyTypeState
  = WithinType
  -- ^ normal situation.  This is the safe one to use if you don't
  -- quite understand what's going on.
  | ImplicitizeForAll
  -- ^ beginning of a function definition, in which, to make it look
  --   less ugly, those rank-1 foralls are made implicit.
  | DeleteTopLevelQuantification
  -- ^ because in class methods the context is added to the type
  --   (e.g. adding @forall a. Num a =>@ to @(+) :: a -> a -> a@)
  --   which is rather sensible,
  --   but we want to restore things to the source-syntax situation where
  --   the defining class gets to quantify all its functions for free!


synifySigType :: SynifyTypeState -> Type -> LHsSigType GhcRn
-- The empty binders is a bit suspicious;
-- what if the type has free variables?
synifySigType s ty = mkEmptyImplicitBndrs (synifyType s ty)

synifySigWcType :: SynifyTypeState -> Type -> LHsSigWcType GhcRn
-- Ditto (see synifySigType)
synifySigWcType s ty = mkEmptyWildCardBndrs (mkEmptyImplicitBndrs (synifyType s ty))

synifyPatSynSigType :: PatSyn -> LHsSigType GhcRn
-- Ditto (see synifySigType)
synifyPatSynSigType ps = mkEmptyImplicitBndrs (synifyPatSynType ps)

synifyType :: SynifyTypeState -> Type -> LHsType GhcRn
synifyType _ (TyVarTy tv) = noLoc $ HsTyVar noExt NotPromoted $ noLoc (getName tv)
synifyType _ (TyConApp tc tys)
  = maybe_sig res_ty
  where
    res_ty :: LHsType GhcRn
    res_ty
      -- Use */# instead of TYPE 'Lifted/TYPE 'Unlifted (#473)
      | tc `hasKey` tYPETyConKey
      , [TyConApp lev []] <- tys
      , lev `hasKey` liftedRepDataConKey
      = noLoc (HsTyVar noExt NotPromoted (noLoc starKindTyConName))
      -- Use non-prefix tuple syntax where possible, because it looks nicer.
      | Just sort <- tyConTuple_maybe tc
      , tyConArity tc == length tys
      = noLoc $ HsTupleTy noExt
                          (case sort of
                              BoxedTuple      -> HsBoxedTuple
                              ConstraintTuple -> HsConstraintTuple
                              UnboxedTuple    -> HsUnboxedTuple)
                           (map (synifyType WithinType) vis_tys)
      -- ditto for lists
      | getName tc == listTyConName, [ty] <- tys =
         noLoc $ HsListTy noExt (synifyType WithinType ty)
      -- ditto for implicit parameter tycons
      | tc `hasKey` ipClassKey
      , [name, ty] <- tys
      , Just x <- isStrLitTy name
      = noLoc $ HsIParamTy noExt (noLoc $ HsIPName x) (synifyType WithinType ty)
      -- and equalities
      | tc `hasKey` eqTyConKey
      , [ty1, ty2] <- tys
      = noLoc $ HsEqTy noExt (synifyType WithinType ty1) (synifyType WithinType ty2)
      -- and infix type operators
      | isSymOcc (nameOccName (getName tc))
      , ty1:ty2:tys_rest <- vis_tys
      = mk_app_tys (HsOpTy noExt
                           (synifyType WithinType ty1)
                           (noLoc $ getName tc)
                           (synifyType WithinType ty2))
                   tys_rest
      -- Most TyCons:
      | otherwise
      = mk_app_tys (HsTyVar noExt NotPromoted $ noLoc (getName tc))
                   vis_tys
      where
        mk_app_tys ty_app ty_args =
          foldl (\t1 t2 -> noLoc $ HsAppTy noExt t1 t2)
                (noLoc ty_app)
                (map (synifyType WithinType) $
                 filterOut isCoercionTy ty_args)

    vis_tys  = filterOutInvisibleTypes tc tys
    binders  = tyConBinders tc
    res_kind = tyConResKind tc

    maybe_sig :: LHsType GhcRn -> LHsType GhcRn
    maybe_sig ty'
      | needs_kind_sig
      = let full_kind  = typeKind (mkTyConApp tc tys)
            full_kind' = synifyType WithinType full_kind
        in noLoc $ HsKindSig noExt ty' full_kind'
      | otherwise = ty'

    needs_kind_sig :: Bool
    needs_kind_sig
      | GT <- compareLength tys binders
      = False
      | otherwise
      = let (dropped_binders, remaining_binders)
                  = splitAtList  tys binders
            result_kind  = mkTyConKind remaining_binders res_kind
            result_vars  = tyCoVarsOfType result_kind
            dropped_vars = fvVarSet $
                           mapUnionFV injectiveVarsOfBinder dropped_binders

        in not (subVarSet result_vars dropped_vars)

synifyType s (AppTy t1 (CoercionTy {})) = synifyType s t1
synifyType _ (AppTy t1 t2) = let
  s1 = synifyType WithinType t1
  s2 = synifyType WithinType t2
  in noLoc $ HsAppTy noExt s1 s2
synifyType _ (FunTy t1 t2) = let
  s1 = synifyType WithinType t1
  s2 = synifyType WithinType t2
  in noLoc $ HsFunTy noExt s1 s2
synifyType s forallty@(ForAllTy _tv _ty) =
  let (tvs, ctx, tau) = tcSplitSigmaTy forallty
      sPhi = HsQualTy { hst_ctxt = synifyCtx ctx
                      , hst_xqual   = noExt
                      , hst_body = synifyType WithinType tau }
  in case s of
    DeleteTopLevelQuantification -> synifyType ImplicitizeForAll tau
    WithinType        -> noLoc $ HsForAllTy { hst_bndrs = map synifyTyVar tvs
                                            , hst_xforall = noExt
                                            , hst_body  = noLoc sPhi }
    ImplicitizeForAll -> noLoc sPhi

synifyType _ (LitTy t) = noLoc $ HsTyLit noExt $ synifyTyLit t
synifyType s (CastTy t _) = synifyType s t
synifyType _ (CoercionTy {}) = error "synifyType:Coercion"

synifyPatSynType :: PatSyn -> LHsType GhcRn
synifyPatSynType ps = let
  (univ_tvs, req_theta, ex_tvs, prov_theta, arg_tys, res_ty) = patSynSig ps
  req_theta' | null req_theta && not (null prov_theta && null ex_tvs) = [unitTy]
               -- HACK: a HsQualTy with theta = [unitTy] will be printed as "() =>",
               -- i.e., an explicit empty context, which is what we need. This is not
               -- possible by taking theta = [], as that will print no context at all
             | otherwise = req_theta
  sForAll []  s = s
  sForAll tvs s = HsForAllTy { hst_bndrs   = map synifyTyVar tvs
                             , hst_xforall = noExt
                             , hst_body    = noLoc s }
  sQual theta s = HsQualTy   { hst_ctxt    = synifyCtx theta
                             , hst_xqual   = noExt
                             , hst_body    = noLoc s }
  sTau = unLoc $ synifyType WithinType $ mkFunTys arg_tys res_ty
  in noLoc $ sForAll univ_tvs $ sQual req_theta' $ sForAll ex_tvs $ sQual prov_theta sTau

synifyTyLit :: TyLit -> HsTyLit
synifyTyLit (NumTyLit n) = HsNumTy NoSourceText n
synifyTyLit (StrTyLit s) = HsStrTy NoSourceText s

synifyKindSig :: Kind -> LHsKind GhcRn
synifyKindSig k = synifyType WithinType k

synifyInstHead :: ([TyVar], [PredType], Class, [Type]) -> InstHead GhcRn
synifyInstHead (_, preds, cls, types) = specializeInstHead $ InstHead
    { ihdClsName = getName cls
    , ihdTypes = map unLoc annot_ts
    , ihdInstType = ClassInst
        { clsiCtx = map (unLoc . synifyType WithinType) preds
        , clsiTyVars = synifyTyVars (tyConVisibleTyVars cls_tycon)
        , clsiSigs = map synifyClsIdSig $ classMethods cls
        , clsiAssocTys = do
            (Right (FamDecl _ fam)) <- map (synifyTyCon Nothing) $ classATs cls
            pure $ mkPseudoFamilyDecl fam
        }
    }
  where
    cls_tycon = classTyCon cls
    ts  = filterOutInvisibleTypes cls_tycon types
    ts' = map (synifyType WithinType) ts
    annot_ts = zipWith3 annotHsType is_poly_tvs ts ts'
    is_poly_tvs = mkIsPolyTvs (tyConVisibleTyVars cls_tycon)
    synifyClsIdSig = synifyIdSig DeleteTopLevelQuantification

-- Convert a family instance, this could be a type family or data family
synifyFamInst :: FamInst -> Bool -> Either ErrMsg (InstHead GhcRn)
synifyFamInst fi opaque = do
    ityp' <- ityp fam_flavor
    return InstHead
        { ihdClsName = fi_fam fi
        , ihdTypes = map unLoc annot_ts
        , ihdInstType = ityp'
        }
  where
    ityp SynFamilyInst | opaque = return $ TypeInst Nothing
    ityp SynFamilyInst =
        return . TypeInst . Just . unLoc $ synifyType WithinType fam_rhs
    ityp (DataFamilyInst c) =
        DataInst <$> synifyTyCon (Just $ famInstAxiom fi) c
    fam_tc     = famInstTyCon fi
    fam_flavor = fi_flavor fi
    fam_lhs    = fi_tys fi
    fam_rhs    = fi_rhs fi

    eta_expanded_lhs
      -- eta-expand lhs types, because sometimes data/newtype
      -- instances are eta-reduced; See Trac #9692
      -- See Note [Eta reduction for data family axioms] in TcInstDcls in GHC
      | DataFamilyInst rep_tc <- fam_flavor
      = let (_, rep_tc_args) = splitTyConApp fam_rhs
            etad_tyvars      = dropList rep_tc_args $ tyConTyVars rep_tc
            etad_tys         = mkTyVarTys etad_tyvars
            eta_exp_lhs      = fam_lhs `chkAppend` etad_tys
        in eta_exp_lhs
      | otherwise
      = fam_lhs

    ts = filterOutInvisibleTypes fam_tc eta_expanded_lhs
    synifyTypes = map (synifyType WithinType)
    ts' = synifyTypes ts
    annot_ts = zipWith3 annotHsType is_poly_tvs ts ts'
    is_poly_tvs = mkIsPolyTvs (tyConVisibleTyVars fam_tc)<|MERGE_RESOLUTION|>--- conflicted
+++ resolved
@@ -1,9 +1,4 @@
-<<<<<<< HEAD
-{-# LANGUAGE CPP, PatternGuards #-}
-=======
-
 {-# LANGUAGE CPP, PatternGuards, TypeFamilies #-}
->>>>>>> f8013281
 -----------------------------------------------------------------------------
 -- |
 -- Module      :  Haddock.Convert
