--- conflicted
+++ resolved
@@ -1,4 +1,3 @@
-
 {-# LANGUAGE CPP, PatternGuards #-}
 -----------------------------------------------------------------------------
 -- |
@@ -34,16 +33,10 @@
 import TyCon
 import Type
 import TyCoRep
-<<<<<<< HEAD
-import TysPrim ( alphaTyVars )
-import TysWiredIn ( listTyConName )
-import PrelNames ( hasKey, eqTyConKey, ipClassKey )
-=======
 import TysPrim ( alphaTyVars, unliftedTypeKindTyConName )
 import TysWiredIn ( listTyConName, starKindTyConName )
 import PrelNames ( hasKey, eqTyConKey, ipClassKey
                  , tYPETyConKey, liftedDataConKey, unliftedDataConKey )
->>>>>>> 2fd12d12
 import Unique ( getUnique )
 import Util ( filterByList, filterOut )
 import Var
