{-# LANGUAGE CPP, PatternGuards, TypeFamilies #-}
-----------------------------------------------------------------------------
-- |
-- Module      :  Haddock.Convert
-- Copyright   :  (c) Isaac Dupree 2009,
-- License     :  BSD-like
--
-- Maintainer  :  haddock@projects.haskell.org
-- Stability   :  experimental
-- Portability :  portable
--
-- Conversion between TyThing and HsDecl. This functionality may be moved into
-- GHC at some point.
-----------------------------------------------------------------------------
module Haddock.Convert (
  tyThingToLHsDecl,
  synifyInstHead,
  synifyFamInst,
  PrintRuntimeReps(..),
) where

import Bag ( emptyBag )
import GHC.Types.Basic ( TupleSort(..), SourceText(..), LexicalFixity(..)
                  , PromotionFlag(..), DefMethSpec(..) )
import GHC.Core.Class
import GHC.Core.Coercion.Axiom
import GHC.Core.ConLike
import Data.Either (lefts, rights)
import GHC.Core.DataCon
import GHC.Core.FamInstEnv
import GHC.Hs
import GHC.Types.Name
<<<<<<< HEAD
import GHC.Types.Name.Set     ( emptyNameSet )
import GHC.Types.Name.RdrName ( mkVarUnqual )
=======
import GHC.Types.Name.Set    ( emptyNameSet )
import GHC.Types.Name.Reader ( mkVarUnqual )
>>>>>>> 1c52bf40
import GHC.Core.PatSyn
import GHC.Types.SrcLoc ( Located, noLoc, unLoc, GenLocated(..), srcLocSpan )
import TcType
import GHC.Core.TyCon
import GHC.Core.Type
import GHC.Core.TyCo.Rep
import TysPrim ( alphaTyVars )
import TysWiredIn ( eqTyConName, listTyConName, liftedTypeKindTyConName
                  , unitTy, promotedNilDataCon, promotedConsDataCon )
import PrelNames ( hasKey, eqTyConKey, ipClassKey, tYPETyConKey
                 , liftedRepDataConKey )
import GHC.Types.Unique ( getUnique )
import Util ( chkAppend,dropList, filterByList, filterOut )
import GHC.Types.Var
import GHC.Types.Var.Set

import Haddock.Types
import Haddock.Interface.Specialize
import Haddock.GhcUtils                      ( orderedFVs, defaultRuntimeRepVars )

import Data.Maybe                            ( catMaybes, maybeToList )


-- | Whether or not to default 'RuntimeRep' variables to 'LiftedRep'. Check
-- out Note [Defaulting RuntimeRep variables] in GHC.Iface.Type for the
-- motivation.
data PrintRuntimeReps = ShowRuntimeRep | HideRuntimeRep deriving Show

-- the main function here! yay!
tyThingToLHsDecl
  :: PrintRuntimeReps
  -> TyThing
  -> Either ErrMsg ([ErrMsg], (HsDecl GhcRn))
tyThingToLHsDecl prr t = case t of
  -- ids (functions and zero-argument a.k.a. CAFs) get a type signature.
  -- Including built-in functions like seq.
  -- foreign-imported functions could be represented with ForD
  -- instead of SigD if we wanted...
  --
  -- in a future code version we could turn idVarDetails = foreign-call
  -- into a ForD instead of a SigD if we wanted.  Haddock doesn't
  -- need to care.
  AnId i -> allOK $ SigD noExtField (synifyIdSig prr ImplicitizeForAll [] i)

  -- type-constructors (e.g. Maybe) are complicated, put the definition
  -- later in the file (also it's used for class associated-types too.)
  ATyCon tc
    | Just cl <- tyConClass_maybe tc -- classes are just a little tedious
    -> let extractFamilyDecl :: TyClDecl a -> Either ErrMsg (FamilyDecl a)
           extractFamilyDecl (FamDecl _ d) = return d
           extractFamilyDecl _           =
             Left "tyThingToLHsDecl: impossible associated tycon"

           extractFamDefDecl :: FamilyDecl GhcRn -> Type -> TyFamDefltDecl GhcRn
           extractFamDefDecl fd rhs =
             TyFamInstDecl $ HsIB { hsib_ext = hsq_ext (fdTyVars fd)
                                  , hsib_body = FamEqn
             { feqn_ext = noExtField
             , feqn_tycon = fdLName fd
             , feqn_bndrs = Nothing
             , feqn_pats = map (HsValArg . hsLTyVarBndrToType) $
                           hsq_explicit $ fdTyVars fd
             , feqn_fixity = fdFixity fd
             , feqn_rhs = synifyType WithinType [] rhs }}

           extractAtItem
             :: ClassATItem
             -> Either ErrMsg (LFamilyDecl GhcRn, Maybe (LTyFamDefltDecl GhcRn))
           extractAtItem (ATI at_tc def) = do
             tyDecl <- synifyTyCon prr Nothing at_tc
             famDecl <- extractFamilyDecl tyDecl
             let defEqnTy = fmap (noLoc . extractFamDefDecl famDecl . fst) def
             pure (noLoc famDecl, defEqnTy)

           atTyClDecls = map extractAtItem (classATItems cl)
           (atFamDecls, atDefFamDecls) = unzip (rights atTyClDecls)
           vs = tyConVisibleTyVars (classTyCon cl)

       in withErrs (lefts atTyClDecls) . TyClD noExtField $ ClassDecl
         { tcdCtxt = synifyCtx (classSCTheta cl)
         , tcdLName = synifyName cl
         , tcdTyVars = synifyTyVars vs
         , tcdFixity = synifyFixity cl
         , tcdFDs = map (\ (l,r) -> noLoc
                        (map (noLoc . getName) l, map (noLoc . getName) r) ) $
                         snd $ classTvsFds cl
         , tcdSigs = noLoc (MinimalSig noExtField NoSourceText . noLoc . fmap noLoc $ classMinimalDef cl) :
                      [ noLoc tcdSig
                      | clsOp <- classOpItems cl
                      , tcdSig <- synifyTcIdSig vs clsOp ]
         , tcdMeths = emptyBag --ignore default method definitions, they don't affect signature
         -- class associated-types are a subset of TyCon:
         , tcdATs = atFamDecls
         , tcdATDefs = catMaybes atDefFamDecls
         , tcdDocs = [] --we don't have any docs at this point
         , tcdCExt = emptyNameSet }
    | otherwise
    -> synifyTyCon prr Nothing tc >>= allOK . TyClD noExtField

  -- type-constructors (e.g. Maybe) are complicated, put the definition
  -- later in the file (also it's used for class associated-types too.)
  ACoAxiom ax -> synifyAxiom ax >>= allOK

  -- a data-constructor alone just gets rendered as a function:
  AConLike (RealDataCon dc) -> allOK $ SigD noExtField (TypeSig noExtField [synifyName dc]
    (synifySigWcType ImplicitizeForAll [] (dataConUserType dc)))

  AConLike (PatSynCon ps) ->
    allOK . SigD noExtField $ PatSynSig noExtField [synifyName ps] (synifyPatSynSigType ps)
  where
    withErrs e x = return (e, x)
    allOK x = return (mempty, x)

synifyAxBranch :: TyCon -> CoAxBranch -> TyFamInstEqn GhcRn
synifyAxBranch tc (CoAxBranch { cab_tvs = tkvs, cab_lhs = args, cab_rhs = rhs })
  = let name            = synifyName tc
        args_types_only = filterOutInvisibleTypes tc args
        typats          = map (synifyType WithinType []) args_types_only
        annot_typats    = zipWith3 annotHsType (mkIsPolyTvs fam_tvs)
                                   args_types_only typats
        hs_rhs          = synifyType WithinType [] rhs
    in HsIB { hsib_ext = map tyVarName tkvs
            , hsib_body   = FamEqn { feqn_ext    = noExtField
                                   , feqn_tycon  = name
                                   , feqn_bndrs  = Nothing
                                       -- TODO: this must change eventually
                                   , feqn_pats   = map HsValArg annot_typats
                                   , feqn_fixity = synifyFixity name
                                   , feqn_rhs    = hs_rhs } }
  where
    fam_tvs = tyConVisibleTyVars tc

synifyAxiom :: CoAxiom br -> Either ErrMsg (HsDecl GhcRn)
synifyAxiom ax@(CoAxiom { co_ax_tc = tc })
  | isOpenTypeFamilyTyCon tc
  , Just branch <- coAxiomSingleBranch_maybe ax
  = return $ InstD noExtField
           $ TyFamInstD noExtField
           $ TyFamInstDecl { tfid_eqn = synifyAxBranch tc branch }

  | Just ax' <- isClosedSynFamilyTyConWithAxiom_maybe tc
  , getUnique ax' == getUnique ax   -- without the getUniques, type error
  = synifyTyCon ShowRuntimeRep (Just ax) tc >>= return . TyClD noExtField

  | otherwise
  = Left "synifyAxiom: closed/open family confusion"

-- | Turn type constructors into data declarations, type families, or type synonyms
synifyTyCon
  :: PrintRuntimeReps
  -> Maybe (CoAxiom br)  -- ^ RHS of type synonym
  -> TyCon               -- ^ type constructor to convert
  -> Either ErrMsg (TyClDecl GhcRn)
synifyTyCon prr _coax tc
  | isFunTyCon tc || isPrimTyCon tc
  = return $
    DataDecl { tcdLName = synifyName tc
             , tcdTyVars = HsQTvs  { hsq_ext = []   -- No kind polymorphism
                                   , hsq_explicit = zipWith mk_hs_tv
                                                            tyVarKinds
                                                            alphaTyVars --a, b, c... which are unfortunately all kind *
                                   }

           , tcdFixity = synifyFixity tc

           , tcdDataDefn = HsDataDefn { dd_ext = noExtField
                                      , dd_ND = DataType  -- arbitrary lie, they are neither
                                                    -- algebraic data nor newtype:
                                      , dd_ctxt = noLoc []
                                      , dd_cType = Nothing
                                      , dd_kindSig = synifyDataTyConReturnKind tc
                                               -- we have their kind accurately:
                                      , dd_cons = []  -- No constructors
                                      , dd_derivs = noLoc [] }
           , tcdDExt = DataDeclRn False emptyNameSet }
  where
    -- tyConTyVars doesn't work on fun/prim, but we can make them up:
    mk_hs_tv realKind fakeTyVar
      | isLiftedTypeKind realKind = noLoc $ UserTyVar noExtField (noLoc (getName fakeTyVar))
      | otherwise = noLoc $ KindedTyVar noExtField (noLoc (getName fakeTyVar)) (synifyKindSig realKind)

    conKind = defaultType prr (tyConKind tc)
    tyVarKinds = fst . splitFunTys . snd . splitPiTysInvisible $ conKind

synifyTyCon _prr _coax tc
  | Just flav <- famTyConFlav_maybe tc
  = case flav of
      -- Type families
      OpenSynFamilyTyCon -> mkFamDecl OpenTypeFamily
      ClosedSynFamilyTyCon mb
        | Just (CoAxiom { co_ax_branches = branches }) <- mb
          -> mkFamDecl $ ClosedTypeFamily $ Just
            $ map (noLoc . synifyAxBranch tc) (fromBranches branches)
        | otherwise
          -> mkFamDecl $ ClosedTypeFamily $ Just []
      BuiltInSynFamTyCon {}
        -> mkFamDecl $ ClosedTypeFamily $ Just []
      AbstractClosedSynFamilyTyCon {}
        -> mkFamDecl $ ClosedTypeFamily Nothing
      DataFamilyTyCon {}
        -> mkFamDecl DataFamily
  where
    resultVar = famTcResVar tc
    mkFamDecl i = return $ FamDecl noExtField $
      FamilyDecl { fdExt = noExtField
                 , fdInfo = i
                 , fdLName = synifyName tc
                 , fdTyVars = synifyTyVars (tyConVisibleTyVars tc)
                 , fdFixity = synifyFixity tc
                 , fdResultSig =
                       synifyFamilyResultSig resultVar (tyConResKind tc)
                 , fdInjectivityAnn =
                       synifyInjectivityAnn  resultVar (tyConTyVars tc)
                                       (tyConInjectivityInfo tc)
                 }

synifyTyCon _prr coax tc
  | Just ty <- synTyConRhs_maybe tc
  = return $ SynDecl { tcdSExt   = emptyNameSet
                     , tcdLName  = synifyName tc
                     , tcdTyVars = synifyTyVars (tyConVisibleTyVars tc)
                     , tcdFixity = synifyFixity tc
                     , tcdRhs = synifyType WithinType [] ty }
  | otherwise =
  -- (closed) newtype and data
  let
  alg_nd = if isNewTyCon tc then NewType else DataType
  alg_ctx = synifyCtx (tyConStupidTheta tc)
  name = case coax of
    Just a -> synifyName a -- Data families are named according to their
                           -- CoAxioms, not their TyCons
    _ -> synifyName tc
  tyvars = synifyTyVars (tyConVisibleTyVars tc)
  kindSig = synifyDataTyConReturnKind tc
  -- The data constructors.
  --
  -- Any data-constructors not exported from the module that *defines* the
  -- type will not (cannot) be included.
  --
  -- Very simple constructors, Haskell98 with no existentials or anything,
  -- probably look nicer in non-GADT syntax.  In source code, all constructors
  -- must be declared with the same (GADT vs. not) syntax, and it probably
  -- is less confusing to follow that principle for the documentation as well.
  --
  -- There is no sensible infix-representation for GADT-syntax constructor
  -- declarations.  They cannot be made in source code, but we could end up
  -- with some here in the case where some constructors use existentials.
  -- That seems like an acceptable compromise (they'll just be documented
  -- in prefix position), since, otherwise, the logic (at best) gets much more
  -- complicated. (would use dataConIsInfix.)
  use_gadt_syntax = isGadtSyntaxTyCon tc
  consRaw = map (synifyDataCon use_gadt_syntax) (tyConDataCons tc)
  cons = rights consRaw
  -- "deriving" doesn't affect the signature, no need to specify any.
  alg_deriv = noLoc []
  defn = HsDataDefn { dd_ext     = noExtField
                    , dd_ND      = alg_nd
                    , dd_ctxt    = alg_ctx
                    , dd_cType   = Nothing
                    , dd_kindSig = kindSig
                    , dd_cons    = cons
                    , dd_derivs  = alg_deriv }
 in case lefts consRaw of
  [] -> return $
        DataDecl { tcdLName = name, tcdTyVars = tyvars
                 , tcdFixity = synifyFixity name
                 , tcdDataDefn = defn
                 , tcdDExt = DataDeclRn False emptyNameSet }
  dataConErrs -> Left $ unlines dataConErrs

-- | In this module, every TyCon being considered has come from an interface
-- file. This means that when considering a data type constructor such as:
--
-- > data Foo (w :: *) (m :: * -> *) (a :: *)
--
-- Then its tyConKind will be (* -> (* -> *) -> * -> *). But beware! We are
-- also rendering the type variables of Foo, so if we synify the tyConKind of
-- Foo in full, we will end up displaying this in Haddock:
--
-- > data Foo (w :: *) (m :: * -> *) (a :: *)
-- >   :: * -> (* -> *) -> * -> *
--
-- Which is entirely wrong (#548). We only want to display the /return/ kind,
-- which this function obtains.
synifyDataTyConReturnKind :: TyCon -> Maybe (LHsKind GhcRn)
synifyDataTyConReturnKind tc
  | isLiftedTypeKind ret_kind = Nothing -- Don't bother displaying :: *
  | otherwise                 = Just (synifyKindSig ret_kind)
  where ret_kind = tyConResKind tc

synifyInjectivityAnn :: Maybe Name -> [TyVar] -> Injectivity
                     -> Maybe (LInjectivityAnn GhcRn)
synifyInjectivityAnn Nothing _ _            = Nothing
synifyInjectivityAnn _       _ NotInjective = Nothing
synifyInjectivityAnn (Just lhs) tvs (Injective inj) =
    let rhs = map (noLoc . tyVarName) (filterByList inj tvs)
    in Just $ noLoc $ InjectivityAnn (noLoc lhs) rhs

synifyFamilyResultSig :: Maybe Name -> Kind -> LFamilyResultSig GhcRn
synifyFamilyResultSig  Nothing    kind
   | isLiftedTypeKind kind = noLoc $ NoSig noExtField
   | otherwise = noLoc $ KindSig  noExtField (synifyKindSig kind)
synifyFamilyResultSig (Just name) kind =
   noLoc $ TyVarSig noExtField (noLoc $ KindedTyVar noExtField (noLoc name) (synifyKindSig kind))

-- User beware: it is your responsibility to pass True (use_gadt_syntax)
-- for any constructor that would be misrepresented by omitting its
-- result-type.
-- But you might want pass False in simple enough cases,
-- if you think it looks better.
synifyDataCon :: Bool -> DataCon -> Either ErrMsg (LConDecl GhcRn)
synifyDataCon use_gadt_syntax dc =
 let
  -- dataConIsInfix allegedly tells us whether it was declared with
  -- infix *syntax*.
  use_infix_syntax = dataConIsInfix dc
  use_named_field_syntax = not (null field_tys)
  name = synifyName dc
  -- con_qvars means a different thing depending on gadt-syntax
  (_univ_tvs, ex_tvs, _eq_spec, theta, arg_tys, res_ty) = dataConFullSig dc
  user_tvs = dataConUserTyVars dc -- Used for GADT data constructors

  -- skip any EqTheta, use 'orig'inal syntax
  ctx | null theta = Nothing
      | otherwise = Just $ synifyCtx theta

  linear_tys =
    zipWith (\ty bang ->
               let tySyn = synifyType WithinType [] ty
               in case bang of
                    (HsSrcBang _ NoSrcUnpack NoSrcStrict) -> tySyn
                    bang' -> noLoc $ HsBangTy noExtField bang' tySyn)
            arg_tys (dataConSrcBangs dc)

  field_tys = zipWith con_decl_field (dataConFieldLabels dc) linear_tys
  con_decl_field fl synTy = noLoc $
    ConDeclField noExtField [noLoc $ FieldOcc (flSelector fl) (noLoc $ mkVarUnqual $ flLabel fl)] synTy
                 Nothing
  hs_arg_tys = case (use_named_field_syntax, use_infix_syntax) of
          (True,True) -> Left "synifyDataCon: contradiction!"
          (True,False) -> return $ RecCon (noLoc field_tys)
          (False,False) -> return $ PrefixCon linear_tys
          (False,True) -> case linear_tys of
                           [a,b] -> return $ InfixCon a b
                           _ -> Left "synifyDataCon: infix with non-2 args?"
 -- finally we get synifyDataCon's result!
 in hs_arg_tys >>=
      \hat ->
        if use_gadt_syntax
           then return $ noLoc $
              ConDeclGADT { con_g_ext  = noExtField
                          , con_names  = [name]
                          , con_forall = noLoc $ not $ null user_tvs
                          , con_qvars  = synifyTyVars user_tvs
                          , con_mb_cxt = ctx
                          , con_args   = hat
                          , con_res_ty = synifyType WithinType [] res_ty
                          , con_doc    = Nothing }
           else return $ noLoc $
              ConDeclH98 { con_ext    = noExtField
                         , con_name   = name
                         , con_forall = noLoc False
                         , con_ex_tvs = map synifyTyVar ex_tvs
                         , con_mb_cxt = ctx
                         , con_args   = hat
                         , con_doc    = Nothing }

synifyName :: NamedThing n => n -> Located Name
synifyName n = L (srcLocSpan (getSrcLoc n)) (getName n)

-- | Guess the fixity of a something with a name. This isn't quite right, since
-- a user can always declare an infix name in prefix form or a prefix name in
-- infix form. Unfortunately, that is not something we can usually reconstruct.
synifyFixity :: NamedThing n => n -> LexicalFixity
synifyFixity n | isSymOcc (getOccName n) = Infix
               | otherwise = Prefix

synifyIdSig
  :: PrintRuntimeReps -- ^ are we printing tyvars of kind 'RuntimeRep'?
  -> SynifyTypeState  -- ^ what to do with a 'forall'
  -> [TyVar]          -- ^ free variables in the type to convert
  -> Id               -- ^ the 'Id' from which to get the type signature
  -> Sig GhcRn
synifyIdSig prr s vs i = TypeSig noExtField [synifyName i] (synifySigWcType s vs t)
  where
    t = defaultType prr (varType i)

-- | Turn a 'ClassOpItem' into a list of signatures. The list returned is going
-- to contain the synified 'ClassOpSig' as well (when appropriate) a default
-- 'ClassOpSig'.
synifyTcIdSig :: [TyVar] -> ClassOpItem -> [Sig GhcRn]
synifyTcIdSig vs (i, dm) =
  [ ClassOpSig noExtField False [synifyName i] (mainSig (varType i)) ] ++
  [ ClassOpSig noExtField True [noLoc dn] (defSig dt)
  | Just (dn, GenericDM dt) <- [dm] ]
  where
    mainSig t = synifySigType DeleteTopLevelQuantification vs t
    defSig t = synifySigType ImplicitizeForAll vs t

synifyCtx :: [PredType] -> LHsContext GhcRn
synifyCtx = noLoc . map (synifyType WithinType [])


synifyTyVars :: [TyVar] -> LHsQTyVars GhcRn
synifyTyVars ktvs = HsQTvs { hsq_ext = []
                           , hsq_explicit = map synifyTyVar ktvs }

synifyTyVar :: TyVar -> LHsTyVarBndr GhcRn
synifyTyVar = synifyTyVar' emptyVarSet

-- | Like 'synifyTyVar', but accepts a set of variables for which to omit kind
-- signatures (even if they don't have the lifted type kind).
synifyTyVar' :: VarSet -> TyVar -> LHsTyVarBndr GhcRn
synifyTyVar' no_kinds tv
  | isLiftedTypeKind kind || tv `elemVarSet` no_kinds
  = noLoc (UserTyVar noExtField (noLoc name))
  | otherwise = noLoc (KindedTyVar noExtField (noLoc name) (synifyKindSig kind))
  where
    kind = tyVarKind tv
    name = getName tv


-- | Annotate (with HsKingSig) a type if the first parameter is True
-- and if the type contains a free variable.
-- This is used to synify type patterns for poly-kinded tyvars in
-- synifying class and type instances.
annotHsType :: Bool   -- True <=> annotate
            -> Type -> LHsType GhcRn -> LHsType GhcRn
  -- tiny optimization: if the type is annotated, don't annotate again.
annotHsType _    _  hs_ty@(L _ (HsKindSig {})) = hs_ty
annotHsType True ty hs_ty
  | not $ isEmptyVarSet $ filterVarSet isTyVar $ tyCoVarsOfType ty
  = let ki    = typeKind ty
        hs_ki = synifyType WithinType [] ki
    in noLoc (HsKindSig noExtField hs_ty hs_ki)
annotHsType _    _ hs_ty = hs_ty

-- | For every type variable in the input,
-- report whether or not the tv is poly-kinded. This is used to eventually
-- feed into 'annotHsType'.
mkIsPolyTvs :: [TyVar] -> [Bool]
mkIsPolyTvs = map is_poly_tv
  where
    is_poly_tv tv = not $
                    isEmptyVarSet $
                    filterVarSet isTyVar $
                    tyCoVarsOfType $
                    tyVarKind tv

--states of what to do with foralls:
data SynifyTypeState
  = WithinType
  -- ^ normal situation.  This is the safe one to use if you don't
  -- quite understand what's going on.
  | ImplicitizeForAll
  -- ^ beginning of a function definition, in which, to make it look
  --   less ugly, those rank-1 foralls (without kind annotations) are made
  --   implicit.
  | DeleteTopLevelQuantification
  -- ^ because in class methods the context is added to the type
  --   (e.g. adding @forall a. Num a =>@ to @(+) :: a -> a -> a@)
  --   which is rather sensible,
  --   but we want to restore things to the source-syntax situation where
  --   the defining class gets to quantify all its functions for free!


synifySigType :: SynifyTypeState -> [TyVar] -> Type -> LHsSigType GhcRn
-- The empty binders is a bit suspicious;
-- what if the type has free variables?
synifySigType s vs ty = mkEmptyImplicitBndrs (synifyType s vs ty)

synifySigWcType :: SynifyTypeState -> [TyVar] -> Type -> LHsSigWcType GhcRn
-- Ditto (see synifySigType)
synifySigWcType s vs ty = mkEmptyWildCardBndrs (mkEmptyImplicitBndrs (synifyType s vs ty))

synifyPatSynSigType :: PatSyn -> LHsSigType GhcRn
-- Ditto (see synifySigType)
synifyPatSynSigType ps = mkEmptyImplicitBndrs (synifyPatSynType ps)

-- | Depending on the first argument, try to default all type variables of kind
-- 'RuntimeRep' to 'LiftedType'.
defaultType :: PrintRuntimeReps -> Type -> Type
defaultType ShowRuntimeRep = id
defaultType HideRuntimeRep = defaultRuntimeRepVars

-- | Convert a core type into an 'HsType'.
synifyType
  :: SynifyTypeState  -- ^ what to do with a 'forall'
  -> [TyVar]          -- ^ free variables in the type to convert
  -> Type             -- ^ the type to convert
  -> LHsType GhcRn
synifyType _ _ (TyVarTy tv) = noLoc $ HsTyVar noExtField NotPromoted $ noLoc (getName tv)
synifyType _ vs (TyConApp tc tys)
  = maybe_sig res_ty
  where
    res_ty :: LHsType GhcRn
    res_ty
      -- Use */# instead of TYPE 'Lifted/TYPE 'Unlifted (#473)
      | tc `hasKey` tYPETyConKey
      , [TyConApp lev []] <- tys
      , lev `hasKey` liftedRepDataConKey
      = noLoc (HsTyVar noExtField NotPromoted (noLoc liftedTypeKindTyConName))
      -- Use non-prefix tuple syntax where possible, because it looks nicer.
      | Just sort <- tyConTuple_maybe tc
      , tyConArity tc == tys_len
      = noLoc $ HsTupleTy noExtField
                          (case sort of
                              BoxedTuple      -> HsBoxedTuple
                              ConstraintTuple -> HsConstraintTuple
                              UnboxedTuple    -> HsUnboxedTuple)
                           (map (synifyType WithinType vs) vis_tys)
      | isUnboxedSumTyCon tc = noLoc $ HsSumTy noExtField (map (synifyType WithinType vs) vis_tys)
      | Just dc <- isPromotedDataCon_maybe tc
      , isTupleDataCon dc
      , dataConSourceArity dc == length vis_tys
      = noLoc $ HsExplicitTupleTy noExtField (map (synifyType WithinType vs) vis_tys)
      -- ditto for lists
      | getName tc == listTyConName, [ty] <- vis_tys =
         noLoc $ HsListTy noExtField (synifyType WithinType vs ty)
      | tc == promotedNilDataCon, [] <- vis_tys
      = noLoc $ HsExplicitListTy noExtField IsPromoted []
      | tc == promotedConsDataCon
      , [ty1, ty2] <- vis_tys
      = let hTy = synifyType WithinType vs ty1
        in case synifyType WithinType vs ty2 of
             tTy | L _ (HsExplicitListTy _ IsPromoted tTy') <- stripKindSig tTy
                 -> noLoc $ HsExplicitListTy noExtField IsPromoted (hTy : tTy')
                 | otherwise
                 -> noLoc $ HsOpTy noExtField hTy (noLoc $ getName tc) tTy
      -- ditto for implicit parameter tycons
      | tc `hasKey` ipClassKey
      , [name, ty] <- tys
      , Just x <- isStrLitTy name
      = noLoc $ HsIParamTy noExtField (noLoc $ HsIPName x) (synifyType WithinType vs ty)
      -- and equalities
      | tc `hasKey` eqTyConKey
      , [ty1, ty2] <- tys
      = noLoc $ HsOpTy noExtField
                       (synifyType WithinType vs ty1)
                       (noLoc eqTyConName)
                       (synifyType WithinType vs ty2)
      -- and infix type operators
      | isSymOcc (nameOccName (getName tc))
      , ty1:ty2:tys_rest <- vis_tys
      = mk_app_tys (HsOpTy noExtField
                           (synifyType WithinType vs ty1)
                           (noLoc $ getName tc)
                           (synifyType WithinType vs ty2))
                   tys_rest
      -- Most TyCons:
      | otherwise
      = mk_app_tys (HsTyVar noExtField prom $ noLoc (getName tc))
                   vis_tys
      where
        prom = if isPromotedDataCon tc then IsPromoted else NotPromoted
        mk_app_tys ty_app ty_args =
          foldl (\t1 t2 -> noLoc $ HsAppTy noExtField t1 t2)
                (noLoc ty_app)
                (map (synifyType WithinType vs) $
                 filterOut isCoercionTy ty_args)

    tys_len = length tys
    vis_tys = filterOutInvisibleTypes tc tys

    maybe_sig :: LHsType GhcRn -> LHsType GhcRn
    maybe_sig ty'
      | tyConAppNeedsKindSig False tc tys_len
      = let full_kind  = typeKind (mkTyConApp tc tys)
            full_kind' = synifyType WithinType vs full_kind
        in noLoc $ HsKindSig noExtField ty' full_kind'
      | otherwise = ty'

synifyType s vs (AppTy t1 (CoercionTy {})) = synifyType s vs t1
synifyType _ vs (AppTy t1 t2) = let
  s1 = synifyType WithinType vs t1
  s2 = synifyType WithinType vs t2
  in noLoc $ HsAppTy noExtField s1 s2
synifyType s vs funty@(FunTy InvisArg _ _) = synifyForAllType s Inferred vs funty
synifyType _ vs       (FunTy VisArg t1 t2) = let
  s1 = synifyType WithinType vs t1
  s2 = synifyType WithinType vs t2
  in noLoc $ HsFunTy noExtField s1 s2
synifyType s vs forallty@(ForAllTy (Bndr _ argf) _ty) =
  synifyForAllType s argf vs forallty

synifyType _ _ (LitTy t) = noLoc $ HsTyLit noExtField $ synifyTyLit t
synifyType s vs (CastTy t _) = synifyType s vs t
synifyType _ _ (CoercionTy {}) = error "synifyType:Coercion"

-- | Process a 'Type' which starts with a forall or a constraint into
-- an 'HsType'
synifyForAllType
  :: SynifyTypeState  -- ^ what to do with the 'forall'
  -> ArgFlag          -- ^ the visibility of the @forall@
  -> [TyVar]          -- ^ free variables in the type to convert
  -> Type             -- ^ the forall type to convert
  -> LHsType GhcRn
synifyForAllType s argf vs ty =
  let (tvs, ctx, tau) = tcSplitSigmaTySameVisPreserveSynonyms argf ty
      sPhi = HsQualTy { hst_ctxt = synifyCtx ctx
                      , hst_xqual = noExtField
                      , hst_body = synifyType WithinType (tvs' ++ vs) tau }

      sTy = HsForAllTy { hst_fvf = argToForallVisFlag argf
                       , hst_bndrs = sTvs
                       , hst_xforall = noExtField
                       , hst_body  = noLoc sPhi }

      sTvs = map synifyTyVar tvs

      -- Figure out what the type variable order would be inferred in the
      -- absence of an explicit forall
      tvs' = orderedFVs (mkVarSet vs) (ctx ++ [tau])

  in case s of
    DeleteTopLevelQuantification -> synifyType ImplicitizeForAll (tvs' ++ vs) tau

    -- Put a forall in if there are any type variables
    WithinType
      | not (null tvs) -> noLoc sTy
      | otherwise -> noLoc sPhi

    ImplicitizeForAll -> implicitForAll [] vs tvs ctx (synifyType WithinType) tau


-- | Put a forall in if there are any type variables which require
-- explicit kind annotations or if the inferred type variable order
-- would be different.
implicitForAll
  :: [TyCon]          -- ^ type constructors that determine their args kinds
  -> [TyVar]          -- ^ free variables in the type to convert
  -> [TyVar]          -- ^ type variable binders in the forall
  -> ThetaType        -- ^ constraints right after the forall
  -> ([TyVar] -> Type -> LHsType GhcRn) -- ^ how to convert the inner type
  -> Type             -- ^ inner type
  -> LHsType GhcRn
implicitForAll tycons vs tvs ctx synInner tau
  | any (isHsKindedTyVar . unLoc) sTvs = noLoc sTy
  | tvs' /= tvs                        = noLoc sTy
  | otherwise                          = noLoc sPhi
  where
  sRho = synInner (tvs' ++ vs) tau
  sPhi | null ctx = unLoc sRho
       | otherwise
       = HsQualTy { hst_ctxt = synifyCtx ctx
                  , hst_xqual = noExtField
                  , hst_body = synInner (tvs' ++ vs) tau }
  sTy = HsForAllTy { hst_fvf = ForallInvis
                   , hst_bndrs = sTvs
                   , hst_xforall = noExtField
                   , hst_body = noLoc sPhi }

  no_kinds_needed = noKindTyVars tycons tau
  sTvs = map (synifyTyVar' no_kinds_needed) tvs

  -- Figure out what the type variable order would be inferred in the
  -- absence of an explicit forall
  tvs' = orderedFVs (mkVarSet vs) (ctx ++ [tau])



-- | Find the set of type variables whose kind signatures can be properly
-- inferred just from their uses in the type signature. This means the type
-- variable to has at least one fully applied use @f x1 x2 ... xn@ where:
--
--   * @f@ has a function kind where the arguments have the same kinds
--     as @x1 x2 ... xn@.
--
--   * @f@ has a function kind whose final return has lifted type kind
--
noKindTyVars
  :: [TyCon]  -- ^ type constructors that determine their args kinds
  -> Type     -- ^ type to inspect
  -> VarSet   -- ^ set of variables whose kinds can be inferred from uses in the type
noKindTyVars _ (TyVarTy var)
  | isLiftedTypeKind (tyVarKind var) = unitVarSet var
noKindTyVars ts ty
  | (f, xs) <- splitAppTys ty
  , not (null xs)
  = let args = map (noKindTyVars ts) xs
        func = case f of
                 TyVarTy var | (xsKinds, outKind) <- splitFunTys (tyVarKind var)
                             , xsKinds `eqTypes` map typeKind xs
                             , isLiftedTypeKind outKind
                             -> unitVarSet var
                 TyConApp t ks | t `elem` ts
                               , all noFreeVarsOfType ks
                               -> mkVarSet [ v | TyVarTy v <- xs ]
                 _ -> noKindTyVars ts f
    in unionVarSets (func : args)
noKindTyVars ts (ForAllTy _ t) = noKindTyVars ts t
noKindTyVars ts (FunTy _ t1 t2) = noKindTyVars ts t1 `unionVarSet` noKindTyVars ts t2
noKindTyVars ts (CastTy t _) = noKindTyVars ts t
noKindTyVars _ _ = emptyVarSet

synifyPatSynType :: PatSyn -> LHsType GhcRn
synifyPatSynType ps =
  let (univ_tvs, req_theta, ex_tvs, prov_theta, arg_tys, res_ty) = patSynSig ps
      ts = maybeToList (tyConAppTyCon_maybe res_ty)

      -- HACK: a HsQualTy with theta = [unitTy] will be printed as "() =>",
      -- i.e., an explicit empty context, which is what we need. This is not
      -- possible by taking theta = [], as that will print no context at all
      req_theta' | null req_theta
                 , not (null prov_theta && null ex_tvs)
                 = [unitTy]
                 | otherwise = req_theta

  in implicitForAll ts [] (univ_tvs ++ ex_tvs) req_theta'
       (\vs -> implicitForAll ts vs [] prov_theta (synifyType WithinType))
       (mkVisFunTys arg_tys res_ty)

synifyTyLit :: TyLit -> HsTyLit
synifyTyLit (NumTyLit n) = HsNumTy NoSourceText n
synifyTyLit (StrTyLit s) = HsStrTy NoSourceText s

synifyKindSig :: Kind -> LHsKind GhcRn
synifyKindSig k = synifyType WithinType [] k

stripKindSig :: LHsType GhcRn -> LHsType GhcRn
stripKindSig (L _ (HsKindSig _ t _)) = t
stripKindSig t = t

synifyInstHead :: ([TyVar], [PredType], Class, [Type]) -> InstHead GhcRn
synifyInstHead (vs, preds, cls, types) = specializeInstHead $ InstHead
    { ihdClsName = getName cls
    , ihdTypes = map unLoc annot_ts
    , ihdInstType = ClassInst
        { clsiCtx = map (unLoc . synifyType WithinType []) preds
        , clsiTyVars = synifyTyVars (tyConVisibleTyVars cls_tycon)
        , clsiSigs = map synifyClsIdSig $ classMethods cls
        , clsiAssocTys = do
            (Right (FamDecl _ fam)) <- map (synifyTyCon HideRuntimeRep Nothing)
                                           (classATs cls)
            pure $ mkPseudoFamilyDecl fam
        }
    }
  where
    cls_tycon = classTyCon cls
    ts  = filterOutInvisibleTypes cls_tycon types
    ts' = map (synifyType WithinType vs) ts
    annot_ts = zipWith3 annotHsType is_poly_tvs ts ts'
    is_poly_tvs = mkIsPolyTvs (tyConVisibleTyVars cls_tycon)
    synifyClsIdSig = synifyIdSig ShowRuntimeRep DeleteTopLevelQuantification vs

-- Convert a family instance, this could be a type family or data family
synifyFamInst :: FamInst -> Bool -> Either ErrMsg (InstHead GhcRn)
synifyFamInst fi opaque = do
    ityp' <- ityp fam_flavor
    return InstHead
        { ihdClsName = fi_fam fi
        , ihdTypes = map unLoc annot_ts
        , ihdInstType = ityp'
        }
  where
    ityp SynFamilyInst | opaque = return $ TypeInst Nothing
    ityp SynFamilyInst =
        return . TypeInst . Just . unLoc $ synifyType WithinType [] fam_rhs
    ityp (DataFamilyInst c) =
        DataInst <$> synifyTyCon HideRuntimeRep (Just $ famInstAxiom fi) c
    fam_tc     = famInstTyCon fi
    fam_flavor = fi_flavor fi
    fam_lhs    = fi_tys fi
    fam_rhs    = fi_rhs fi

    eta_expanded_lhs
      -- eta-expand lhs types, because sometimes data/newtype
      -- instances are eta-reduced; See Trac #9692
      -- See Note [Eta reduction for data family axioms] in TcInstDcls in GHC
      | DataFamilyInst rep_tc <- fam_flavor
      = let (_, rep_tc_args) = splitTyConApp fam_rhs
            etad_tyvars      = dropList rep_tc_args $ tyConTyVars rep_tc
            etad_tys         = mkTyVarTys etad_tyvars
            eta_exp_lhs      = fam_lhs `chkAppend` etad_tys
        in eta_exp_lhs
      | otherwise
      = fam_lhs

    ts = filterOutInvisibleTypes fam_tc eta_expanded_lhs
    synifyTypes = map (synifyType WithinType [])
    ts' = synifyTypes ts
    annot_ts = zipWith3 annotHsType is_poly_tvs ts ts'
    is_poly_tvs = mkIsPolyTvs (tyConVisibleTyVars fam_tc)

{-
Note [Invariant: Never expand type synonyms]

In haddock, we never want to expand a type synonym that may be presented to the
user, as we want to keep the link to the abstraction captured in the synonym.

All code in Haddock.Convert must make sure that this invariant holds.

See https://github.com/haskell/haddock/issues/879 for a bug where this
invariant didn't hold.
-}

-- | A version of 'TcType.tcSplitSigmaTySameVis' that preserves type synonyms.
--
-- See Note [Invariant: Never expand type synonyms]
tcSplitSigmaTySameVisPreserveSynonyms :: ArgFlag -> Type -> ([TyVar], ThetaType, Type)
tcSplitSigmaTySameVisPreserveSynonyms argf ty =
    case tcSplitForAllTysSameVisPreserveSynonyms argf ty of
      (tvs, rho) -> case tcSplitPhiTyPreserveSynonyms rho of
        (theta, tau) -> (tvs, theta, tau)

-- | See Note [Invariant: Never expand type synonyms]
tcSplitForAllTysSameVisPreserveSynonyms :: ArgFlag -> Type -> ([TyVar], Type)
tcSplitForAllTysSameVisPreserveSynonyms supplied_argf ty = split ty ty []
  where
    split _       (ForAllTy (Bndr tv argf) ty') tvs
      | argf `sameVis` supplied_argf                = split ty' ty' (tv:tvs)
    split orig_ty _                             tvs = (reverse tvs, orig_ty)

-- | See Note [Invariant: Never expand type synonyms]
tcSplitPhiTyPreserveSynonyms :: Type -> (ThetaType, Type)
tcSplitPhiTyPreserveSynonyms ty0 = split ty0 []
  where
    split ty ts
      = case tcSplitPredFunTyPreserveSynonyms_maybe ty of
          Just (pred_, ty') -> split ty' (pred_:ts)
          Nothing           -> (reverse ts, ty)

-- | See Note [Invariant: Never expand type synonyms]
tcSplitPredFunTyPreserveSynonyms_maybe :: Type -> Maybe (PredType, Type)
tcSplitPredFunTyPreserveSynonyms_maybe (FunTy InvisArg arg res) = Just (arg, res)
tcSplitPredFunTyPreserveSynonyms_maybe _ = Nothing<|MERGE_RESOLUTION|>--- conflicted
+++ resolved
@@ -30,13 +30,8 @@
 import GHC.Core.FamInstEnv
 import GHC.Hs
 import GHC.Types.Name
-<<<<<<< HEAD
-import GHC.Types.Name.Set     ( emptyNameSet )
-import GHC.Types.Name.RdrName ( mkVarUnqual )
-=======
 import GHC.Types.Name.Set    ( emptyNameSet )
 import GHC.Types.Name.Reader ( mkVarUnqual )
->>>>>>> 1c52bf40
 import GHC.Core.PatSyn
 import GHC.Types.SrcLoc ( Located, noLoc, unLoc, GenLocated(..), srcLocSpan )
 import TcType
