--- conflicted
+++ resolved
@@ -30,13 +30,8 @@
 import GHC.Core.FamInstEnv
 import GHC.Hs
 import GHC.Types.Name
-<<<<<<< HEAD
-import GHC.Types.Name.Set     ( emptyNameSet )
-import GHC.Types.Name.RdrName ( mkVarUnqual )
-=======
 import GHC.Types.Name.Set    ( emptyNameSet )
 import GHC.Types.Name.Reader ( mkVarUnqual )
->>>>>>> 3c2944c0
 import GHC.Core.PatSyn
 import GHC.Types.SrcLoc ( Located, noLoc, unLoc, GenLocated(..), srcLocSpan )
 import TcType
