-----------------------------------------------------------------------------
-- |
-- Module      :  Haddock.Backends.Html
-- Copyright   :  (c) Simon Marlow      2003-2006,
--                    David Waern       2006-2009,
--                    Mark Lentczner    2010,
--                    Mateusz Kowalczyk 2013
-- License     :  BSD-like
--
-- Maintainer  :  haddock@projects.haskell.org
-- Stability   :  experimental
-- Portability :  portable
-----------------------------------------------------------------------------
{-# LANGUAGE CPP #-}
module Haddock.Backends.Xhtml (
  ppHtml, copyHtmlBits,
  ppHtmlIndex, ppHtmlContents,
) where


import Prelude hiding (div)

import Haddock.Backends.Xhtml.Decl
import Haddock.Backends.Xhtml.DocMarkup
import Haddock.Backends.Xhtml.Layout
import Haddock.Backends.Xhtml.Names
import Haddock.Backends.Xhtml.Themes
import Haddock.Backends.Xhtml.Types
import Haddock.Backends.Xhtml.Utils
import Haddock.ModuleTree
import Haddock.Types
import Haddock.Version
import Haddock.Utils
import Text.XHtml hiding ( name, title, p, quote )
import Haddock.GhcUtils

import Control.Monad         ( when, unless )
import Data.Char             ( toUpper, isSpace )
import Data.List             ( sortBy, intercalate, isPrefixOf, intersperse )
import Data.Maybe
import System.FilePath hiding ( (</>) )
import System.Directory
import Data.Map              ( Map )
import qualified Data.Map as Map hiding ( Map )
import qualified Data.Set as Set hiding ( Set )
import Data.Ord              ( comparing )

import DynFlags (Language(..))
import GHC hiding ( NoLink, moduleInfo,LexicalFixity(..) )
import Name
import Module

--------------------------------------------------------------------------------
-- * Generating HTML documentation
--------------------------------------------------------------------------------


ppHtml :: DynFlags
       -> String                       -- ^ Title
       -> Maybe String                 -- ^ Package
       -> [Interface]
       -> FilePath                     -- ^ Destination directory
       -> Maybe (MDoc GHC.RdrName)     -- ^ Prologue text, maybe
       -> Themes                       -- ^ Themes
       -> Maybe String                 -- ^ The mathjax URL (--mathjax)
       -> SourceURLs                   -- ^ The source URL (--source)
       -> WikiURLs                     -- ^ The wiki URL (--wiki)
       -> Maybe String                 -- ^ The contents URL (--use-contents)
       -> Maybe String                 -- ^ The index URL (--use-index)
       -> Bool                         -- ^ Whether to use unicode in output (--use-unicode)
       -> QualOption                   -- ^ How to qualify names
       -> Bool                         -- ^ Output pretty html (newlines and indenting)
       -> IO ()

ppHtml dflags doctitle maybe_package ifaces odir prologue
        themes maybe_mathjax_url maybe_source_url maybe_wiki_url
        maybe_contents_url maybe_index_url unicode
        qual debug =  do
  let
    visible_ifaces = filter visible ifaces
    visible i = OptHide `notElem` ifaceOptions i

  when (isNothing maybe_contents_url) $
    ppHtmlContents dflags odir doctitle maybe_package
        themes maybe_mathjax_url maybe_index_url maybe_source_url maybe_wiki_url
        (map toInstalledIface visible_ifaces)
        False -- we don't want to display the packages in a single-package contents
        prologue debug (makeContentsQual qual)

  when (isNothing maybe_index_url) $
    ppHtmlIndex odir doctitle maybe_package
      themes maybe_mathjax_url maybe_contents_url maybe_source_url maybe_wiki_url
      (map toInstalledIface visible_ifaces) debug

  mapM_ (ppHtmlModule odir doctitle themes
           maybe_mathjax_url maybe_source_url maybe_wiki_url
           maybe_contents_url maybe_index_url unicode qual debug) visible_ifaces


copyHtmlBits :: FilePath -> FilePath -> Themes -> IO ()
copyHtmlBits odir libdir themes = do
  let
    libhtmldir = joinPath [libdir, "html"]
    copyCssFile f = copyFile f (combine odir (takeFileName f))
    copyLibFile f = copyFile (joinPath [libhtmldir, f]) (joinPath [odir, f])
  mapM_ copyCssFile (cssFiles themes)
  copyLibFile jsFile
  return ()


headHtml :: String -> Maybe String -> Themes -> Maybe String -> Html
headHtml docTitle miniPage themes mathjax_url =
  header << [
    meta ! [httpequiv "Content-Type", content "text/html; charset=UTF-8"],
    thetitle << docTitle,
    styleSheet themes,
    script ! [src jsFile, thetype "text/javascript"] << noHtml,
    script ! [src mjUrl, thetype "text/javascript"] << noHtml,
    script ! [thetype "text/javascript"]
        -- NB: Within XHTML, the content of script tags needs to be
        -- a <![CDATA[ section. Will break if the miniPage name could
        -- have "]]>" in it!
      << primHtml (
          "//<![CDATA[\nwindow.onload = function () {pageLoad();"
          ++ setSynopsis ++ "};\n//]]>\n")
    ]
  where
    setSynopsis = maybe "" (\p -> "setSynopsis(\"" ++ p ++ "\");") miniPage
    mjUrl = maybe "https://cdn.mathjax.org/mathjax/latest/MathJax.js?config=TeX-AMS-MML_HTMLorMML" id mathjax_url


srcButton :: SourceURLs -> Maybe Interface -> Maybe Html
srcButton (Just src_base_url, _, _, _) Nothing =
  Just (anchor ! [href src_base_url] << "Source")
srcButton (_, Just src_module_url, _, _) (Just iface) =
  let url = spliceURL (Just $ ifaceOrigFilename iface)
                      (Just $ ifaceMod iface) Nothing Nothing src_module_url
   in Just (anchor ! [href url] << "Source")
srcButton _ _ =
  Nothing


wikiButton :: WikiURLs -> Maybe Module -> Maybe Html
wikiButton (Just wiki_base_url, _, _) Nothing =
  Just (anchor ! [href wiki_base_url] << "User Comments")

wikiButton (_, Just wiki_module_url, _) (Just mdl) =
  let url = spliceURL Nothing (Just mdl) Nothing Nothing wiki_module_url
   in Just (anchor ! [href url] << "User Comments")

wikiButton _ _ =
  Nothing


contentsButton :: Maybe String -> Maybe Html
contentsButton maybe_contents_url
  = Just (anchor ! [href url] << "Contents")
  where url = fromMaybe contentsHtmlFile maybe_contents_url


indexButton :: Maybe String -> Maybe Html
indexButton maybe_index_url
  = Just (anchor ! [href url] << "Index")
  where url = fromMaybe indexHtmlFile maybe_index_url


bodyHtml :: String -> Maybe Interface
    -> SourceURLs -> WikiURLs
    -> Maybe String -> Maybe String
    -> Html -> Html
bodyHtml doctitle iface
           maybe_source_url maybe_wiki_url
           maybe_contents_url maybe_index_url
           pageContent =
  body << [
    divPackageHeader << [
      unordList (catMaybes [
        srcButton maybe_source_url iface,
        wikiButton maybe_wiki_url (ifaceMod <$> iface),
        contentsButton maybe_contents_url,
        indexButton maybe_index_url])
            ! [theclass "links", identifier "page-menu"],
      nonEmptySectionName << doctitle
      ],
    divContent << pageContent,
    divFooter << paragraph << (
      "Produced by " +++
      (anchor ! [href projectUrl] << toHtml projectName) +++
      (" version " ++ projectVersion)
      )
    ]


moduleInfo :: Interface -> Html
moduleInfo iface =
   let
      info = ifaceInfo iface

      doOneEntry :: (String, HaddockModInfo GHC.Name -> Maybe String) -> Maybe HtmlTable
      doOneEntry (fieldName, field) =
        field info >>= \a -> return (th << fieldName <-> td << a)

      entries :: [HtmlTable]
      entries = maybeToList copyrightsTable ++ mapMaybe doOneEntry [
          ("License",hmi_license),
          ("Maintainer",hmi_maintainer),
          ("Stability",hmi_stability),
          ("Portability",hmi_portability),
          ("Safe Haskell",hmi_safety),
          ("Language", lg)
          ] ++ extsForm
        where
          lg inf = case hmi_language inf of
            Nothing -> Nothing
            Just Haskell98 -> Just "Haskell98"
            Just Haskell2010 -> Just "Haskell2010"

          multilineRow :: String -> [String] -> HtmlTable
          multilineRow title xs = (th ! [valign "top"]) << title <-> td << (toLines xs)
            where toLines = mconcat . intersperse br . map toHtml

          copyrightsTable :: Maybe HtmlTable
          copyrightsTable = fmap (multilineRow "Copyright" . split) (hmi_copyright info)
            where split = map (trim . filter (/= ',')) . lines

          extsForm
            | OptShowExtensions `elem` ifaceOptions iface =
              let fs = map (dropOpt . show) (hmi_extensions info)
              in case map stringToHtml fs of
                [] -> []
                [x] -> extField x -- don't use a list for a single extension
                xs -> extField $ unordList xs ! [theclass "extension-list"]
            | otherwise = []
            where
              extField x = return $ th << "Extensions" <-> td << x
              dropOpt x = if "Opt_" `isPrefixOf` x then drop 4 x else x
   in
      case entries of
         [] -> noHtml
         _ -> table ! [theclass "info"] << aboves entries


--------------------------------------------------------------------------------
-- * Generate the module contents
--------------------------------------------------------------------------------


ppHtmlContents
   :: DynFlags
   -> FilePath
   -> String
   -> Maybe String
   -> Themes
   -> Maybe String
   -> Maybe String
   -> SourceURLs
   -> WikiURLs
   -> [InstalledInterface] -> Bool -> Maybe (MDoc GHC.RdrName)
   -> Bool
   -> Qualification  -- ^ How to qualify names
   -> IO ()
ppHtmlContents dflags odir doctitle _maybe_package
  themes mathjax_url maybe_index_url
  maybe_source_url maybe_wiki_url ifaces showPkgs prologue debug qual = do
  let tree = mkModuleTree dflags showPkgs
         [(instMod iface, toInstalledDescription iface)
         | iface <- ifaces
         , not (instIsSig iface)]
      sig_tree = mkModuleTree dflags showPkgs
         [(instMod iface, toInstalledDescription iface)
         | iface <- ifaces
         , instIsSig iface]
      html =
        headHtml doctitle Nothing themes mathjax_url +++
        bodyHtml doctitle Nothing
          maybe_source_url maybe_wiki_url
          Nothing maybe_index_url << [
            ppPrologue qual doctitle prologue,
            ppSignatureTree qual sig_tree,
            ppModuleTree qual tree
          ]
  createDirectoryIfMissing True odir
  writeFile (joinPath [odir, contentsHtmlFile]) (renderToString debug html)


ppPrologue :: Qualification -> String -> Maybe (MDoc GHC.RdrName) -> Html
ppPrologue _ _ Nothing = noHtml
ppPrologue qual title (Just doc) =
  divDescription << (h1 << title +++ docElement thediv (rdrDocToHtml qual doc))


ppSignatureTree :: Qualification -> [ModuleTree] -> Html
ppSignatureTree qual ts =
  divModuleList << (sectionName << "Signatures" +++ mkNodeList qual [] "n" ts)


ppModuleTree :: Qualification -> [ModuleTree] -> Html
ppModuleTree _ [] = mempty
ppModuleTree qual ts =
  divModuleList << (sectionName << "Modules" +++ mkNodeList qual [] "n" ts)


mkNodeList :: Qualification -> [String] -> String -> [ModuleTree] -> Html
mkNodeList qual ss p ts = case ts of
  [] -> noHtml
  _ -> unordList (zipWith (mkNode qual ss) ps ts)
  where
    ps = [ p ++ '.' : show i | i <- [(1::Int)..]]


mkNode :: Qualification -> [String] -> String -> ModuleTree -> Html
mkNode qual ss p (Node s leaf pkg srcPkg short ts) =
  htmlModule <+> shortDescr +++ htmlPkg +++ subtree
  where
    modAttrs = case (ts, leaf) of
      (_:_, False) -> collapseControl p True "module"
      (_,   _    ) -> [theclass "module"]

    cBtn = case (ts, leaf) of
      (_:_, True) -> thespan ! collapseControl p True "" << spaceHtml
      (_,   _   ) -> noHtml
      -- We only need an explicit collapser button when the module name
      -- is also a leaf, and so is a link to a module page. Indeed, the
      -- spaceHtml is a minor hack and does upset the layout a fraction.

    htmlModule = thespan ! modAttrs << (cBtn +++
      if leaf
        then ppModule (mkModule (stringToUnitId (fromMaybe "" pkg))
                                       (mkModuleName mdl))
        else toHtml s
      )

    mdl = intercalate "." (reverse (s:ss))

    shortDescr = maybe noHtml (origDocToHtml qual) short
    htmlPkg = maybe noHtml (thespan ! [theclass "package"] <<) srcPkg

    subtree = mkNodeList qual (s:ss) p ts ! collapseSection p True ""


<<<<<<< HEAD
-- | Turn a module tree into a flat list of full module names.  E.g.,
-- @
--  A
--  +-B
--  +-C
-- @
-- becomes
-- @["A", "A.B", "A.B.C"]@
flatModuleTree :: [InstalledInterface] -> [Html]
flatModuleTree ifaces =
    map (uncurry ppModule' . head)
            . groupBy ((==) `on` fst)
            . sortBy (comparing fst)
            $ mods
  where
    mods = [ (moduleString mdl, mdl) | mdl <- map instMod ifaces ]
    ppModule' txt mdl =
      anchor ! [href (moduleHtmlFile mdl), target mainFrameName]
        << toHtml txt


ppHtmlContentsFrame :: FilePath -> String -> Themes -> Maybe String
  -> [InstalledInterface] -> Bool -> IO ()
ppHtmlContentsFrame odir doctitle themes maybe_mathjax_url ifaces debug = do
  -- TODO: Arguably should split up signatures and modules here too...
  -- but who uses frames?  Fix this if someone complains. -- ezyang
  let mods = flatModuleTree ifaces
      html =
        headHtml doctitle Nothing themes maybe_mathjax_url +++
        miniBody << divModuleList <<
          (sectionName << "Modules" +++
           ulist << [ li ! [theclass "module"] << m | m <- mods ])
  createDirectoryIfMissing True odir
  writeFile (joinPath [odir, frameIndexHtmlFile]) (renderToString debug html)

=======
>>>>>>> 240bc38b

--------------------------------------------------------------------------------
-- * Generate the index
--------------------------------------------------------------------------------


ppHtmlIndex :: FilePath
            -> String
            -> Maybe String
            -> Themes
            -> Maybe String
            -> Maybe String
            -> SourceURLs
            -> WikiURLs
            -> [InstalledInterface]
            -> Bool
            -> IO ()
ppHtmlIndex odir doctitle _maybe_package themes
  maybe_mathjax_url maybe_contents_url maybe_source_url maybe_wiki_url ifaces debug = do
  let html = indexPage split_indices Nothing
              (if split_indices then [] else index)

  createDirectoryIfMissing True odir

  when split_indices $ do
    mapM_ (do_sub_index index) initialChars
    -- Let's add a single large index as well for those who don't know exactly what they're looking for:
    let mergedhtml = indexPage False Nothing index
    writeFile (joinPath [odir, subIndexHtmlFile merged_name]) (renderToString debug mergedhtml)

  writeFile (joinPath [odir, indexHtmlFile]) (renderToString debug html)

  where
    indexPage showLetters ch items =
      headHtml (doctitle ++ " (" ++ indexName ch ++ ")") Nothing themes maybe_mathjax_url +++
      bodyHtml doctitle Nothing
        maybe_source_url maybe_wiki_url
        maybe_contents_url Nothing << [
          if showLetters then indexInitialLetterLinks else noHtml,
          if null items then noHtml else
            divIndex << [sectionName << indexName ch, buildIndex items]
          ]

    indexName ch = "Index" ++ maybe "" (\c -> " - " ++ [c]) ch
    merged_name = "All"

    buildIndex items = table << aboves (map indexElt items)

    -- an arbitrary heuristic:
    -- too large, and a single-page will be slow to load
    -- too small, and we'll have lots of letter-indexes with only one
    --   or two members in them, which seems inefficient or
    --   unnecessarily hard to use.
    split_indices = length index > 150

    indexInitialLetterLinks =
      divAlphabet <<
         unordList (map (\str -> anchor ! [href (subIndexHtmlFile str)] << str) $
                        [ [c] | c <- initialChars
                              , any ((==c) . toUpper . head . fst) index ] ++
                        [merged_name])

    -- todo: what about names/operators that start with Unicode
    -- characters?
    -- Exports beginning with '_' can be listed near the end,
    -- presumably they're not as important... but would be listed
    -- with non-split index!
    initialChars = [ 'A'..'Z' ] ++ ":!#$%&*+./<=>?@\\^|-~" ++ "_"

    do_sub_index this_ix c
      = unless (null index_part) $
          writeFile (joinPath [odir, subIndexHtmlFile [c]]) (renderToString debug html)
      where
        html = indexPage True (Just c) index_part
        index_part = [(n,stuff) | (n,stuff) <- this_ix, toUpper (head n) == c]


    index :: [(String, Map GHC.Name [(Module,Bool)])]
    index = sortBy cmp (Map.toAscList full_index)
      where cmp (n1,_) (n2,_) = comparing (map toUpper) n1 n2

    -- for each name (a plain string), we have a number of original HsNames that
    -- it can refer to, and for each of those we have a list of modules
    -- that export that entity.  Each of the modules exports the entity
    -- in a visible or invisible way (hence the Bool).
    full_index :: Map String (Map GHC.Name [(Module,Bool)])
    full_index = Map.fromListWith (flip (Map.unionWith (++)))
                 (concatMap getIfaceIndex ifaces)

    getIfaceIndex iface =
      [ (getOccString name
         , Map.fromList [(name, [(mdl, name `Set.member` visible)])])
         | name <- instExports iface ]
      where
        mdl = instMod iface
        visible = Set.fromList (instVisibleExports iface)

    indexElt :: (String, Map GHC.Name [(Module,Bool)]) -> HtmlTable
    indexElt (str, entities) =
       case Map.toAscList entities of
          [(nm,entries)] ->
              td ! [ theclass "src" ] << toHtml str <->
                          indexLinks nm entries
          many_entities ->
              td ! [ theclass "src" ] << toHtml str <-> td << spaceHtml </>
                  aboves (zipWith (curry doAnnotatedEntity) [1..] many_entities)

    doAnnotatedEntity :: (Integer, (Name, [(Module, Bool)])) -> HtmlTable
    doAnnotatedEntity (j,(nm,entries))
          = td ! [ theclass "alt" ] <<
                  toHtml (show j) <+> parens (ppAnnot (nameOccName nm)) <->
                   indexLinks nm entries

    ppAnnot n | not (isValOcc n) = toHtml "Type/Class"
              | isDataOcc n      = toHtml "Data Constructor"
              | otherwise        = toHtml "Function"

    indexLinks nm entries =
       td ! [ theclass "module" ] <<
          hsep (punctuate comma
          [ if visible then
               linkId mdl (Just nm) << toHtml (moduleString mdl)
            else
               toHtml (moduleString mdl)
          | (mdl, visible) <- entries ])


--------------------------------------------------------------------------------
-- * Generate the HTML page for a module
--------------------------------------------------------------------------------


ppHtmlModule
        :: FilePath -> String -> Themes
        -> Maybe String -> SourceURLs -> WikiURLs
        -> Maybe String -> Maybe String -> Bool -> QualOption
        -> Bool -> Interface -> IO ()
ppHtmlModule odir doctitle themes
  maybe_mathjax_url maybe_source_url maybe_wiki_url
  maybe_contents_url maybe_index_url unicode qual debug iface = do
  let
      mdl = ifaceMod iface
      aliases = ifaceModuleAliases iface
      mdl_str = moduleString mdl
      mdl_str_annot = mdl_str ++ if ifaceIsSig iface
                                    then " (signature)"
                                    else ""
      mdl_str_linked = mdl_str +++
                       " (signature" +++
                       sup << ("[" +++ anchor ! [href signatureDocURL] << "?" +++ "]" ) +++
                       ")"
      real_qual = makeModuleQual qual aliases mdl
      html =
        headHtml mdl_str_annot (Just $ "mini_" ++ moduleHtmlFile mdl) themes maybe_mathjax_url +++
        bodyHtml doctitle (Just iface)
          maybe_source_url maybe_wiki_url
          maybe_contents_url maybe_index_url << [
            divModuleHeader << (moduleInfo iface +++ (sectionName << mdl_str_linked)),
            ifaceToHtml maybe_source_url maybe_wiki_url iface unicode real_qual
          ]

  createDirectoryIfMissing True odir
  writeFile (joinPath [odir, moduleHtmlFile mdl]) (renderToString debug html)
  ppHtmlModuleMiniSynopsis odir doctitle themes maybe_mathjax_url iface unicode real_qual debug

signatureDocURL :: String
signatureDocURL = "https://wiki.haskell.org/Module_signature"

ppHtmlModuleMiniSynopsis :: FilePath -> String -> Themes
  -> Maybe String -> Interface -> Bool -> Qualification -> Bool -> IO ()
ppHtmlModuleMiniSynopsis odir _doctitle themes maybe_mathjax_url iface unicode qual debug = do
  let mdl = ifaceMod iface
      html =
        headHtml (moduleString mdl) Nothing themes maybe_mathjax_url +++
        miniBody <<
          (divModuleHeader << sectionName << moduleString mdl +++
           miniSynopsis mdl iface unicode qual)
  createDirectoryIfMissing True odir
  writeFile (joinPath [odir, "mini_" ++ moduleHtmlFile mdl]) (renderToString debug html)


ifaceToHtml :: SourceURLs -> WikiURLs -> Interface -> Bool -> Qualification -> Html
ifaceToHtml maybe_source_url maybe_wiki_url iface unicode qual
  = ppModuleContents qual exports (not . null $ ifaceRnOrphanInstances iface) +++
    description +++
    synopsis +++
    divInterface (maybe_doc_hdr +++ bdy +++ orphans)
  where
    exports = numberSectionHeadings (ifaceRnExportItems iface)

    -- todo: if something has only sub-docs, or fn-args-docs, should
    -- it be measured here and thus prevent omitting the synopsis?
    has_doc ExportDecl { expItemMbDoc = (Documentation mDoc mWarning, _) } = isJust mDoc || isJust mWarning
    has_doc (ExportNoDecl _ _) = False
    has_doc (ExportModule _) = False
    has_doc _ = True

    no_doc_at_all = not (any has_doc exports)

    description | isNoHtml doc = doc
                | otherwise    = divDescription $ sectionName << "Description" +++ doc
                where doc = docSection Nothing qual (ifaceRnDoc iface)

        -- omit the synopsis if there are no documentation annotations at all
    synopsis
      | no_doc_at_all = noHtml
      | otherwise
      = divSynopsis $
            paragraph ! collapseControl "syn" False "caption" << "Synopsis" +++
            shortDeclList (
                mapMaybe (processExport True linksInfo unicode qual) exports
            ) ! (collapseSection "syn" False "" ++ collapseToggle "syn")

        -- if the documentation doesn't begin with a section header, then
        -- add one ("Documentation").
    maybe_doc_hdr
      = case exports of
          [] -> noHtml
          ExportGroup {} : _ -> noHtml
          _ -> h1 << "Documentation"

    bdy =
      foldr (+++) noHtml $
        mapMaybe (processExport False linksInfo unicode qual) exports

    orphans =
      ppOrphanInstances linksInfo (ifaceRnOrphanInstances iface) False unicode qual

    linksInfo = (maybe_source_url, maybe_wiki_url)


miniSynopsis :: Module -> Interface -> Bool -> Qualification -> Html
miniSynopsis mdl iface unicode qual =
    divInterface << concatMap (processForMiniSynopsis mdl unicode qual) exports
  where
    exports = numberSectionHeadings (ifaceRnExportItems iface)


processForMiniSynopsis :: Module -> Bool -> Qualification -> ExportItem DocName
                       -> [Html]
processForMiniSynopsis mdl unicode qual ExportDecl { expItemDecl = L _loc decl0 } =
  ((divTopDecl <<).(declElem <<)) <$> case decl0 of
    TyClD d -> let b = ppTyClBinderWithVarsMini mdl d in case d of
        (FamDecl decl)    -> [ppTyFamHeader True False decl unicode qual]
        (DataDecl{})   -> [keyword "data" <+> b]
        (SynDecl{})    -> [keyword "type" <+> b]
        (ClassDecl {}) -> [keyword "class" <+> b]
    SigD (TypeSig lnames _) ->
      map (ppNameMini Prefix mdl . nameOccName . getName . unLoc) lnames
    _ -> []
processForMiniSynopsis _ _ qual (ExportGroup lvl _id txt) =
  [groupTag lvl << docToHtml Nothing qual (mkMeta txt)]
processForMiniSynopsis _ _ _ _ = []


ppNameMini :: Notation -> Module -> OccName -> Html
ppNameMini notation mdl nm =
    anchor ! [ href (moduleNameUrl mdl nm)
             , target mainFrameName ]
      << ppBinder' notation nm


ppTyClBinderWithVarsMini :: Module -> TyClDecl DocName -> Html
ppTyClBinderWithVarsMini mdl decl =
  let n = tcdName decl
      ns = tyvarNames $ tcdTyVars decl -- it's safe to use tcdTyVars, see code above
  in ppTypeApp n [] ns (\is_infix -> ppNameMini is_infix mdl . nameOccName . getName) ppTyName

ppModuleContents :: Qualification
                 -> [ExportItem DocName]
                 -> Bool -- ^ Orphans sections
                 -> Html
ppModuleContents qual exports orphan
  | null sections && not orphan  = noHtml
  | otherwise                    = contentsDiv
 where
  contentsDiv = divTableOfContents << (
    sectionName << "Contents" +++
    unordList (sections ++ orphanSection))

  (sections, _leftovers{-should be []-}) = process 0 exports
  orphanSection
    | orphan =  [ linkedAnchor "section.orphans" << "Orphan instances" ]
    | otherwise = []

  process :: Int -> [ExportItem DocName] -> ([Html],[ExportItem DocName])
  process _ [] = ([], [])
  process n items@(ExportGroup lev id0 doc : rest)
    | lev <= n  = ( [], items )
    | otherwise = ( html:secs, rest2 )
    where
      html = linkedAnchor (groupId id0)
             << docToHtmlNoAnchors (Just id0) qual (mkMeta doc) +++ mk_subsections ssecs
      (ssecs, rest1) = process lev rest
      (secs,  rest2) = process n   rest1
  process n (_ : rest) = process n rest

  mk_subsections [] = noHtml
  mk_subsections ss = unordList ss

-- we need to assign a unique id to each section heading so we can hyperlink
-- them from the contents:
numberSectionHeadings :: [ExportItem DocName] -> [ExportItem DocName]
numberSectionHeadings = go 1
  where go :: Int -> [ExportItem DocName] -> [ExportItem DocName]
        go _ [] = []
        go n (ExportGroup lev _ doc : es)
          = ExportGroup lev (show n) doc : go (n+1) es
        go n (other:es)
          = other : go n es


processExport :: Bool -> LinksInfo -> Bool -> Qualification
              -> ExportItem DocName -> Maybe Html
processExport _ _ _ _ ExportDecl { expItemDecl = L _ (InstD _) } = Nothing -- Hide empty instances
processExport summary _ _ qual (ExportGroup lev id0 doc)
  = nothingIf summary $ groupHeading lev id0 << docToHtml (Just id0) qual (mkMeta doc)
processExport summary links unicode qual (ExportDecl decl doc subdocs insts fixities splice)
  = processDecl summary $ ppDecl summary links decl doc insts fixities subdocs splice unicode qual
processExport summary _ _ qual (ExportNoDecl y [])
  = processDeclOneLiner summary $ ppDocName qual Prefix True y
processExport summary _ _ qual (ExportNoDecl y subs)
  = processDeclOneLiner summary $
      ppDocName qual Prefix True y
      +++ parenList (map (ppDocName qual Prefix True) subs)
processExport summary _ _ qual (ExportDoc doc)
  = nothingIf summary $ docSection_ Nothing qual doc
processExport summary _ _ _ (ExportModule mdl)
  = processDeclOneLiner summary $ toHtml "module" <+> ppModule mdl


nothingIf :: Bool -> a -> Maybe a
nothingIf True _ = Nothing
nothingIf False a = Just a


processDecl :: Bool -> Html -> Maybe Html
processDecl True = Just
processDecl False = Just . divTopDecl

trim :: String -> String
trim = f . f
  where f = reverse . dropWhile isSpace

processDeclOneLiner :: Bool -> Html -> Maybe Html
processDeclOneLiner True = Just
processDeclOneLiner False = Just . divTopDecl . declElem

groupHeading :: Int -> String -> Html -> Html
groupHeading lev id0 = groupTag lev ! [identifier (groupId id0)]

groupTag :: Int -> Html -> Html
groupTag lev
  | lev == 1  = h1
  | lev == 2  = h2
  | lev == 3  = h3
  | otherwise = h4<|MERGE_RESOLUTION|>--- conflicted
+++ resolved
@@ -43,6 +43,7 @@
 import Data.Map              ( Map )
 import qualified Data.Map as Map hiding ( Map )
 import qualified Data.Set as Set hiding ( Set )
+import Data.Function
 import Data.Ord              ( comparing )
 
 import DynFlags (Language(..))
@@ -338,44 +339,6 @@
     subtree = mkNodeList qual (s:ss) p ts ! collapseSection p True ""
 
 
-<<<<<<< HEAD
--- | Turn a module tree into a flat list of full module names.  E.g.,
--- @
---  A
---  +-B
---  +-C
--- @
--- becomes
--- @["A", "A.B", "A.B.C"]@
-flatModuleTree :: [InstalledInterface] -> [Html]
-flatModuleTree ifaces =
-    map (uncurry ppModule' . head)
-            . groupBy ((==) `on` fst)
-            . sortBy (comparing fst)
-            $ mods
-  where
-    mods = [ (moduleString mdl, mdl) | mdl <- map instMod ifaces ]
-    ppModule' txt mdl =
-      anchor ! [href (moduleHtmlFile mdl), target mainFrameName]
-        << toHtml txt
-
-
-ppHtmlContentsFrame :: FilePath -> String -> Themes -> Maybe String
-  -> [InstalledInterface] -> Bool -> IO ()
-ppHtmlContentsFrame odir doctitle themes maybe_mathjax_url ifaces debug = do
-  -- TODO: Arguably should split up signatures and modules here too...
-  -- but who uses frames?  Fix this if someone complains. -- ezyang
-  let mods = flatModuleTree ifaces
-      html =
-        headHtml doctitle Nothing themes maybe_mathjax_url +++
-        miniBody << divModuleList <<
-          (sectionName << "Modules" +++
-           ulist << [ li ! [theclass "module"] << m | m <- mods ])
-  createDirectoryIfMissing True odir
-  writeFile (joinPath [odir, frameIndexHtmlFile]) (renderToString debug html)
-
-=======
->>>>>>> 240bc38b
 
 --------------------------------------------------------------------------------
 -- * Generate the index
