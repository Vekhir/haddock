--- conflicted
+++ resolved
@@ -39,16 +39,9 @@
 import GHC.Types.Basic (PromotionFlag(..), isPromoted)
 import GHC hiding (LexicalFixity(..))
 import GHC.Exts
-<<<<<<< HEAD
 import GHC.Types.Name
 import GHC.Data.BooleanFormula
 import GHC.Types.Name.Reader ( rdrNameOcc )
-import GHC.Core.Multiplicity
-=======
-import Name
-import BooleanFormula
-import RdrName ( rdrNameOcc )
->>>>>>> 91817cde
 
 -- | Pretty print a declaration
 ppDecl :: Bool                                     -- ^ print summary info only
@@ -159,15 +152,10 @@
     do_largs n leader (L _ t) = do_args n leader t
 
     do_args :: Int -> Html -> HsType DocNameI -> [SubDecl]
-<<<<<<< HEAD
     do_args n leader (HsForAllTy _ tele ltype)
       = do_largs n leader' ltype
       where
-        leader' = leader <+> ppForAll tele unicode qual
-=======
-    do_args n leader (HsForAllTy _ fvf tvs ltype)
-      = do_largs n (leader <+> ppForAllPart unicode qual tvs fvf) ltype
->>>>>>> 91817cde
+        leader' = leader <+> ppForAllPart unicode qual tele
 
     do_args n leader (HsQualTy _ lctxt ltype)
       | null (unLoc lctxt)
@@ -201,27 +189,6 @@
     gadtOpen = toHtml "{"
 
 
-<<<<<<< HEAD
-
-ppForAll :: HsForAllTelescope DocNameI -> Unicode -> Qualification
-         -> Html
-ppForAll tele unicode qual = case tele of
-  HsForAllVis { hsf_vis_bndrs = bndrs } ->
-    pp_bndrs bndrs (spaceHtml +++ arrow unicode)
-  HsForAllInvis { hsf_invis_bndrs = bndrs } ->
-    pp_bndrs bndrs dot
-  where
-    pp_bndrs :: [LHsTyVarBndr flag DocNameI] -> Html -> Html
-    pp_bndrs tvs forall_separator =
-      case [pp_ktv n k | L _ (KindedTyVar _ _ (L _ n) k) <- tvs] of
-        [] -> noHtml
-        ts -> forallSymbol unicode <+> hsep ts +++ forall_separator
-
-    pp_ktv n k = parens $
-      ppTyName (getName n) <+> dcolon unicode <+> ppLKind unicode qual k
-
-=======
->>>>>>> 91817cde
 ppFixities :: [(DocName, Fixity)] -> Qualification -> Html
 ppFixities [] _ = noHtml
 ppFixities fs qual = foldr1 (+++) (map ppFix uniq_fs) +++ rightEdge
@@ -526,7 +493,7 @@
       +++ shortSubDecls False
           (
             [ ppAssocType summary links doc at [] splice unicode pkg qual | at <- ats
-              , let doc = lookupAnySubdoc (unLoc $ fdLName $ unLoc at) subdocs ]  ++
+              , let doc = lookupAnySubdoc (unL $ fdLName $ unL at) subdocs ]  ++
 
                 -- ToDo: add associated type defaults
 
@@ -551,9 +518,8 @@
             -> [(DocName, DocForDecl DocName)] -> TyClDecl DocNameI
             -> Splice -> Unicode -> Maybe Package -> Qualification -> Html
 ppClassDecl summary links instances fixities loc d subdocs
-        decl@(ClassDecl { tcdCtxt = lctxt, tcdLName = lname@(L _ nm)
-                        , tcdTyVars = ltyvars, tcdFDs = lfds, tcdSigs = lsigs
-                        , tcdATs = ats, tcdATDefs = atsDefs })
+        decl@(ClassDecl { tcdCtxt = lctxt, tcdLName = lname, tcdTyVars = ltyvars
+                        , tcdFDs = lfds, tcdSigs = lsigs, tcdATs = ats, tcdATDefs = atsDefs })
             splice unicode pkg qual
   | summary = ppShortClassDecl summary links decl loc subdocs splice unicode pkg qual
   | otherwise = classheader +++ docSection curname pkg qual d
@@ -637,7 +603,7 @@
 
       -- Minimal complete definition = the only shown method
       Var (L _ n) : _ | [getName n] ==
-                        [getName n' | ClassOpSig _ _ ns _ <- sigs, L _ n' <- ns]
+                        [getName n' | L _ (ClassOpSig _ _ ns _) <- lsigs, L _ n' <- ns]
         -> noHtml
 
       -- Minimal complete definition = nothing
@@ -886,19 +852,14 @@
 
         -- Prefix constructor, e.g. 'Just a'
         PrefixCon args ->
-<<<<<<< HEAD
-          ( header_ +++
-              hsep (ppOcc : map ((ppLParendType unicode qual HideEmptyContexts) . hsScaledThing) args)
-=======
-          ( header_ <+> hsep (ppOcc : map (ppLParendType unicode qual HideEmptyContexts) args)
->>>>>>> 91817cde
+          ( header_ <+> hsep (ppOcc : map (ppLParendType unicode qual HideEmptyContexts . hsScaledThing) args)
           , noHtml
           , noHtml
           )
 
         -- Record constructor, e.g. 'Identity { runIdentity :: a }'
         RecCon (L _ fields) ->
-          ( header_ <+> ppOcc <+> char '{'
+          ( header_ +++ ppOcc <+> char '{'
           , shortSubDecls dataInst [ ppShortField summary unicode qual field
                                    | L _ field <- fields
                                    ]
@@ -907,11 +868,7 @@
 
         -- Infix constructor, e.g. 'a :| [a]'
         InfixCon arg1 arg2 ->
-<<<<<<< HEAD
-          ( header_ +++ hsep [ ppLParendType unicode qual HideEmptyContexts (hsScaledThing arg1)
-=======
-          ( header_ <+> hsep [ ppLParendType unicode qual HideEmptyContexts arg1
->>>>>>> 91817cde
+          ( header_ <+> hsep [ ppLParendType unicode qual HideEmptyContexts (hsScaledThing arg1)
                              , ppOccInfix
                              , ppLParendType unicode qual HideEmptyContexts (hsScaledThing arg2)
                              ]
@@ -966,15 +923,9 @@
                      in case det of
         -- Prefix constructor, e.g. 'Just a'
         PrefixCon args
-<<<<<<< HEAD
-          | hasArgDocs -> header_ +++ ppOcc <+> fixity
-          | otherwise -> hsep [ header_ +++ ppOcc
-                              , hsep (map ((ppLParendType unicode qual HideEmptyContexts) . hsScaledThing) args)
-=======
           | hasArgDocs -> header_ <+> ppOcc <+> fixity
           | otherwise -> hsep [ header_ <+> ppOcc
-                              , hsep (map (ppLParendType unicode qual HideEmptyContexts) args)
->>>>>>> 91817cde
+                              , hsep (map (ppLParendType unicode qual HideEmptyContexts . hsScaledThing) args)
                               , fixity
                               ]
 
@@ -983,13 +934,8 @@
 
         -- Infix constructor, e.g. 'a :| [a]'
         InfixCon arg1 arg2
-<<<<<<< HEAD
-          | hasArgDocs -> header_ +++ ppOcc <+> fixity
-          | otherwise -> hsep [ header_ +++ ppLParendType unicode qual HideEmptyContexts (hsScaledThing arg1)
-=======
           | hasArgDocs -> header_ <+> ppOcc <+> fixity
-          | otherwise -> hsep [ header_ <+> ppLParendType unicode qual HideEmptyContexts arg1
->>>>>>> 91817cde
+          | otherwise -> hsep [ header_ <+> ppLParendType unicode qual HideEmptyContexts (hsScaledThing arg1)
                               , ppOccInfix
                               , ppLParendType unicode qual HideEmptyContexts (hsScaledThing arg2)
                               , fixity
@@ -1042,7 +988,7 @@
 -- ppConstrHdr is for (non-GADT) existentials constructors' syntax
 ppConstrHdr
   :: Bool                    -- ^ print explicit foralls
-  -> [LHsTyVarBndr DocNameI] -- ^ type variables
+  -> [LHsTyVarBndr Specificity DocNameI] -- ^ type variables
   -> HsContext DocNameI      -- ^ context
   -> Unicode -> Qualification
   -> Html
@@ -1050,7 +996,7 @@
   where
     ppForall
       | null tvs || not forall_ = noHtml
-      | otherwise = ppForAllPart unicode qual tvs ForallInvis
+      | otherwise = ppForAllPart unicode qual (HsForAllInvis noExtField tvs)
 
     ppCtxt
       | null ctxt = noHtml
@@ -1236,7 +1182,7 @@
 ppPatSigType unicode qual typ =
   let emptyCtxts = patSigContext typ in ppLType unicode qual emptyCtxts typ
 
-<<<<<<< HEAD
+
 ppForAllPart :: Unicode -> Qualification -> HsForAllTelescope DocNameI -> Html
 ppForAllPart unicode qual tele = case tele of
   HsForAllVis { hsf_vis_bndrs = bndrs } ->
@@ -1244,29 +1190,14 @@
     spaceHtml +++  arrow unicode
   HsForAllInvis { hsf_invis_bndrs = bndrs } ->
     hsep (forallSymbol unicode : ppTyVars unicode qual bndrs) +++ dot
-=======
-
-ppForAllPart :: Unicode -> Qualification -> [LHsTyVarBndr DocNameI] -> ForallVisFlag -> Html
-ppForAllPart unicode qual tvs fvf = hsep (forallSymbol unicode : tvs') +++ fv
-  where
-    tvs' = ppTyVars unicode qual tvs
-    fv = case fvf of
-           ForallVis   -> spaceHtml +++ arrow unicode
-           ForallInvis -> dot
->>>>>>> 91817cde
 
 ppr_mono_lty :: LHsType DocNameI -> Unicode -> Qualification -> HideEmptyContexts -> Html
 ppr_mono_lty ty = ppr_mono_ty (unLoc ty)
 
 
 ppr_mono_ty :: HsType DocNameI -> Unicode -> Qualification -> HideEmptyContexts -> Html
-<<<<<<< HEAD
 ppr_mono_ty (HsForAllTy _ tele ty) unicode qual emptyCtxts
   = ppForAllPart unicode qual tele <+> ppr_mono_lty ty unicode qual emptyCtxts
-=======
-ppr_mono_ty (HsForAllTy _ fvf tvs ty) unicode qual emptyCtxts
-  = ppForAllPart unicode qual tvs fvf <+> ppr_mono_lty ty unicode qual emptyCtxts
->>>>>>> 91817cde
 
 ppr_mono_ty (HsQualTy _ ctxt ty) unicode qual emptyCtxts
   = ppLContext ctxt unicode qual emptyCtxts <+> ppr_mono_lty ty unicode qual emptyCtxts
