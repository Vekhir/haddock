--- conflicted
+++ resolved
@@ -40,14 +40,9 @@
 import BooleanFormula
 import RdrName ( rdrNameOcc )
 
-<<<<<<< HEAD
 ppDecl :: Bool -> LinksInfo -> LHsDecl DocNameI
-       -> DocForDecl DocName -> [DocInstance DocNameI] -> [(DocName, Fixity)]
-=======
-ppDecl :: Bool -> LinksInfo -> LHsDecl DocName
-       -> [(HsDecl DocName, DocForDecl DocName)]
-       -> DocForDecl DocName ->  [DocInstance DocName] -> [(DocName, Fixity)]
->>>>>>> 07faed2a
+       -> [(HsDecl DocNameI, DocForDecl DocName)]
+       -> DocForDecl DocName ->  [DocInstance DocNameI] -> [(DocName, Fixity)]
        -> [(DocName, DocForDecl DocName)] -> Splice -> Unicode -> Qualification -> Html
 ppDecl summ links (L loc decl) pats (mbDoc, fnArgsDoc) instances fixities subdocs splice unicode qual = case decl of
   TyClD (FamDecl d)            -> ppTyFam summ False links instances fixities loc mbDoc d splice unicode qual
@@ -96,13 +91,8 @@
                  ]
 
 ppSigLike :: Bool -> LinksInfo -> SrcSpan -> Html -> DocForDecl DocName ->
-<<<<<<< HEAD
              [DocName] -> [(DocName, Fixity)] -> (HsType DocNameI, Html) ->
-             Splice -> Unicode -> Qualification -> Html
-=======
-             [DocName] -> [(DocName, Fixity)] -> (HsType DocName, Html) ->
              Splice -> Unicode -> Qualification -> HideEmptyContexts -> Html
->>>>>>> 07faed2a
 ppSigLike summary links loc leader doc docnames fixities (typ, pp_typ)
           splice unicode qual emptyCtxts =
   ppTypeOrFunSig summary links loc docnames typ doc
@@ -182,13 +172,8 @@
 
 
 -- | Pretty-print type variables.
-<<<<<<< HEAD
-ppTyVars :: [LHsTyVarBndr DocNameI] -> [Html]
-ppTyVars tvs = map (ppTyName . getName . hsLTyVarName) tvs
-=======
-ppTyVars :: Unicode -> Qualification -> [LHsTyVarBndr DocName] -> [Html]
+ppTyVars :: Unicode -> Qualification -> [LHsTyVarBndr DocNameI] -> [Html]
 ppTyVars unicode qual tvs = map (ppHsTyVarBndr unicode qual . unLoc) tvs
->>>>>>> 07faed2a
 
 tyvarNames :: LHsQTyVars DocNameI -> [Name]
 tyvarNames = map (getName . hsLTyVarName) . hsQTvExplicit
@@ -235,13 +220,8 @@
 ppTyName = ppName Prefix
 
 
-<<<<<<< HEAD
-ppSimpleSig :: LinksInfo -> Splice -> Unicode -> Qualification -> SrcSpan
+ppSimpleSig :: LinksInfo -> Splice -> Unicode -> Qualification -> HideEmptyContexts -> SrcSpan
             -> [DocName] -> HsType DocNameI
-=======
-ppSimpleSig :: LinksInfo -> Splice -> Unicode -> Qualification -> HideEmptyContexts -> SrcSpan
-            -> [DocName] -> HsType DocName
->>>>>>> 07faed2a
             -> Html
 ppSimpleSig links splice unicode qual emptyCtxts loc names typ =
     topDeclElem' names $ ppTypeSig True occNames ppTyp unicode
@@ -377,25 +357,15 @@
   ppAppDocNameTyVarBndrs summ unicode qual (unLoc lname) (hsq_explicit tvs)
 
 -- | Print a newtype / data binder and its variables
-<<<<<<< HEAD
-ppDataBinderWithVars :: Bool -> TyClDecl DocNameI -> Html
-ppDataBinderWithVars summ decl =
-  ppAppDocNameNames summ (tcdName decl) (tyvarNames $ tcdTyVars decl)
-=======
-ppDataBinderWithVars :: Bool -> Unicode -> Qualification -> TyClDecl DocName -> Html
+ppDataBinderWithVars :: Bool -> Unicode -> Qualification -> TyClDecl DocNameI -> Html
 ppDataBinderWithVars summ unicode qual decl =
   ppAppDocNameTyVarBndrs summ unicode qual (tcdName decl) (hsQTvExplicit $ tcdTyVars decl)
->>>>>>> 07faed2a
 
 --------------------------------------------------------------------------------
 -- * Type applications
 --------------------------------------------------------------------------------
 
-<<<<<<< HEAD
-ppAppDocNameTyVarBndrs :: Bool -> Unicode -> Qualification -> DocName -> [HsTyVarBndr DocNameI] -> Html
-=======
-ppAppDocNameTyVarBndrs :: Bool -> Unicode -> Qualification -> DocName -> [LHsTyVarBndr DocName] -> Html
->>>>>>> 07faed2a
+ppAppDocNameTyVarBndrs :: Bool -> Unicode -> Qualification -> DocName -> [LHsTyVarBndr DocNameI] -> Html
 ppAppDocNameTyVarBndrs summ unicode qual n vs =
     ppTypeApp n [] vs ppDN (ppHsTyVarBndr unicode qual . unLoc)
   where
@@ -427,62 +397,34 @@
 -------------------------------------------------------------------------------
 
 
-<<<<<<< HEAD
 ppLContext, ppLContextNoArrow :: Located (HsContext DocNameI) -> Unicode
-                              -> Qualification -> Html
-ppLContext        = ppContext        . unLoc
-ppLContextNoArrow = ppContextNoArrow . unLoc
-
-ppContextNoArrow :: HsContext DocNameI -> Unicode -> Qualification -> Html
-ppContextNoArrow cxt unicode qual = fromMaybe noHtml $
-                                    ppContextNoLocsMaybe (map unLoc cxt) unicode qual
-
-
-ppContextNoLocs :: [HsType DocNameI] -> Unicode -> Qualification -> Html
-ppContextNoLocs cxt unicode qual = maybe noHtml (<+> darrow unicode) $
-                                   ppContextNoLocsMaybe cxt unicode qual
-
-
-ppContextNoLocsMaybe :: [HsType DocNameI] -> Unicode -> Qualification -> Maybe Html
-ppContextNoLocsMaybe []  _       _    = Nothing
-ppContextNoLocsMaybe cxt unicode qual = Just $ ppHsContext cxt unicode qual
-
-ppContext :: HsContext DocNameI -> Unicode -> Qualification -> Html
-ppContext cxt unicode qual = ppContextNoLocs (map unLoc cxt) unicode qual
-
-
-ppHsContext :: [HsType DocNameI] -> Unicode -> Qualification-> Html
-ppHsContext []  _       _     = noHtml
-=======
-ppLContext, ppLContextNoArrow :: Located (HsContext DocName) -> Unicode
                               -> Qualification -> HideEmptyContexts -> Html
 ppLContext        = ppContext        . unLoc
 ppLContextNoArrow = ppContextNoArrow . unLoc
 
-ppContextNoArrow :: HsContext DocName -> Unicode -> Qualification -> HideEmptyContexts -> Html
+ppContextNoArrow :: HsContext DocNameI -> Unicode -> Qualification -> HideEmptyContexts -> Html
 ppContextNoArrow cxt unicode qual emptyCtxts = fromMaybe noHtml $
                                                ppContextNoLocsMaybe (map unLoc cxt) unicode qual emptyCtxts
 
 
-ppContextNoLocs :: [HsType DocName] -> Unicode -> Qualification -> HideEmptyContexts -> Html
+ppContextNoLocs :: [HsType DocNameI] -> Unicode -> Qualification -> HideEmptyContexts -> Html
 ppContextNoLocs cxt unicode qual emptyCtxts = maybe noHtml (<+> darrow unicode) $
                                               ppContextNoLocsMaybe cxt unicode qual emptyCtxts
 
 
-ppContextNoLocsMaybe :: [HsType DocName] -> Unicode -> Qualification -> HideEmptyContexts -> Maybe Html
+ppContextNoLocsMaybe :: [HsType DocNameI] -> Unicode -> Qualification -> HideEmptyContexts -> Maybe Html
 ppContextNoLocsMaybe [] _ _ emptyCtxts =
   case emptyCtxts of
     HideEmptyContexts -> Nothing
     ShowEmptyToplevelContexts -> Just (toHtml "()")
 ppContextNoLocsMaybe cxt unicode qual _ = Just $ ppHsContext cxt unicode qual
 
-ppContext :: HsContext DocName -> Unicode -> Qualification -> HideEmptyContexts -> Html
+ppContext :: HsContext DocNameI -> Unicode -> Qualification -> HideEmptyContexts -> Html
 ppContext cxt unicode qual emptyCtxts = ppContextNoLocs (map unLoc cxt) unicode qual emptyCtxts
 
 
-ppHsContext :: [HsType DocName] -> Unicode -> Qualification -> Html
+ppHsContext :: [HsType DocNameI] -> Unicode -> Qualification -> Html
 ppHsContext []  _       _    = noHtml
->>>>>>> 07faed2a
 ppHsContext [p] unicode qual = ppCtxType unicode qual p
 ppHsContext cxt unicode qual = parenList (map (ppType unicode qual HideEmptyContexts) cxt)
 
@@ -726,15 +668,10 @@
 
 
 -- TODO: print contexts
-<<<<<<< HEAD
-ppShortDataDecl :: Bool -> Bool -> TyClDecl DocNameI -> Unicode -> Qualification -> Html
-ppShortDataDecl summary dataInst dataDecl unicode qual
-=======
-ppShortDataDecl :: Bool -> Bool -> TyClDecl DocName
-                -> [(HsDecl DocName,DocForDecl DocName)]
+ppShortDataDecl :: Bool -> Bool -> TyClDecl DocNameI
+                -> [(HsDecl DocNameI, DocForDecl DocName)]
                 -> Unicode -> Qualification -> Html
 ppShortDataDecl summary dataInst dataDecl pats unicode qual
->>>>>>> 07faed2a
 
   | [] <- cons
   , [] <- pats = dataHeader
@@ -772,12 +709,8 @@
 
 ppDataDecl :: Bool -> LinksInfo -> [DocInstance DocNameI] -> [(DocName, Fixity)] ->
               [(DocName, DocForDecl DocName)] ->
-<<<<<<< HEAD
               SrcSpan -> Documentation DocName -> TyClDecl DocNameI ->
-=======
-              SrcSpan -> Documentation DocName -> TyClDecl DocName ->
-              [(HsDecl DocName,DocForDecl DocName)] ->
->>>>>>> 07faed2a
+              [(HsDecl DocNameI, DocForDecl DocName)] ->
               Splice -> Unicode -> Qualification -> Html
 ppDataDecl summary links instances fixities subdocs loc doc dataDecl pats
            splice unicode qual
@@ -1031,35 +964,18 @@
                                | otherwise            = p
 
 
-<<<<<<< HEAD
-ppLType, ppLParendType, ppLFunLhType :: Unicode -> Qualification
-                                     -> Located (HsType DocNameI) -> Html
-ppLType       unicode qual y = ppType unicode qual (unLoc y)
-ppLParendType unicode qual y = ppParendType unicode qual (unLoc y)
-ppLFunLhType  unicode qual y = ppFunLhType unicode qual (unLoc y)
-=======
-ppLType, ppLParendType, ppLFunLhType :: Unicode -> Qualification -> HideEmptyContexts -> Located (HsType DocName) -> Html
+ppLType, ppLParendType, ppLFunLhType :: Unicode -> Qualification -> HideEmptyContexts -> Located (HsType DocNameI) -> Html
 ppLType       unicode qual emptyCtxts y = ppType unicode qual emptyCtxts (unLoc y)
 ppLParendType unicode qual emptyCtxts y = ppParendType unicode qual emptyCtxts (unLoc y)
 ppLFunLhType  unicode qual emptyCtxts y = ppFunLhType unicode qual emptyCtxts (unLoc y)
->>>>>>> 07faed2a
-
-ppCtxType :: Unicode -> Qualification -> HsType DocName -> Html
+
+ppCtxType :: Unicode -> Qualification -> HsType DocNameI -> Html
 ppCtxType unicode qual ty = ppr_mono_ty pREC_CTX ty unicode qual HideEmptyContexts
 
-<<<<<<< HEAD
-ppType, ppCtxType, ppParendType, ppFunLhType :: Unicode -> Qualification
-                                             -> HsType DocNameI -> Html
-ppType       unicode qual ty = ppr_mono_ty pREC_TOP ty unicode qual
-ppCtxType    unicode qual ty = ppr_mono_ty pREC_CTX ty unicode qual
-ppParendType unicode qual ty = ppr_mono_ty pREC_CON ty unicode qual
-ppFunLhType  unicode qual ty = ppr_mono_ty pREC_FUN ty unicode qual
-=======
-ppType, ppParendType, ppFunLhType :: Unicode -> Qualification -> HideEmptyContexts -> HsType DocName -> Html
+ppType, ppParendType, ppFunLhType :: Unicode -> Qualification -> HideEmptyContexts -> HsType DocNameI -> Html
 ppType       unicode qual emptyCtxts ty = ppr_mono_ty pREC_TOP ty unicode qual emptyCtxts
 ppParendType unicode qual emptyCtxts ty = ppr_mono_ty pREC_CON ty unicode qual emptyCtxts
 ppFunLhType  unicode qual emptyCtxts ty = ppr_mono_ty pREC_FUN ty unicode qual emptyCtxts
->>>>>>> 07faed2a
 
 ppHsTyVarBndr :: Unicode -> Qualification -> HsTyVarBndr DocNameI -> Html
 ppHsTyVarBndr _       qual (UserTyVar (L _ name)) =
@@ -1071,24 +987,10 @@
 ppLKind :: Unicode -> Qualification -> LHsKind DocNameI -> Html
 ppLKind unicode qual y = ppKind unicode qual (unLoc y)
 
-<<<<<<< HEAD
 ppKind :: Unicode -> Qualification -> HsKind DocNameI -> Html
-ppKind unicode qual ki = ppr_mono_ty pREC_TOP ki unicode qual
-
-ppForAllPart :: [LHsTyVarBndr DocNameI] -> Unicode -> Html
-ppForAllPart tvs unicode = hsep (forallSymbol unicode : ppTyVars tvs) +++ dot
-
-ppr_mono_lty :: Int -> LHsType DocNameI -> Unicode -> Qualification -> Html
-ppr_mono_lty ctxt_prec ty = ppr_mono_ty ctxt_prec (unLoc ty)
-
-
-ppr_mono_ty :: Int -> HsType DocNameI -> Unicode -> Qualification -> Html
-ppr_mono_ty ctxt_prec (HsForAllTy tvs ty) unicode qual
-=======
-ppKind :: Unicode -> Qualification -> HsKind DocName -> Html
 ppKind unicode qual ki = ppr_mono_ty pREC_TOP ki unicode qual HideEmptyContexts
 
-ppPatSigType :: Unicode -> Qualification -> LHsType DocName -> Html
+ppPatSigType :: Unicode -> Qualification -> LHsType DocNameI -> Html
 ppPatSigType unicode qual typ =
   let emptyCtxts =
         if hasNonEmptyContext typ && isFirstContextEmpty typ
@@ -1111,16 +1013,15 @@
         HsFunTy _ s -> isFirstContextEmpty s
         _ -> False
 
-ppForAllPart :: Unicode -> Qualification -> [LHsTyVarBndr DocName] -> Html
+ppForAllPart :: Unicode -> Qualification -> [LHsTyVarBndr DocNameI] -> Html
 ppForAllPart unicode qual tvs = hsep (forallSymbol unicode : ppTyVars unicode qual tvs) +++ dot
 
-ppr_mono_lty :: Int -> LHsType DocName -> Unicode -> Qualification -> HideEmptyContexts -> Html
+ppr_mono_lty :: Int -> LHsType DocNameI -> Unicode -> Qualification -> HideEmptyContexts -> Html
 ppr_mono_lty ctxt_prec ty = ppr_mono_ty ctxt_prec (unLoc ty)
 
 
-ppr_mono_ty :: Int -> HsType DocName -> Unicode -> Qualification -> HideEmptyContexts -> Html
+ppr_mono_ty :: Int -> HsType DocNameI -> Unicode -> Qualification -> HideEmptyContexts -> Html
 ppr_mono_ty ctxt_prec (HsForAllTy tvs ty) unicode qual emptyCtxts
->>>>>>> 07faed2a
   = maybeParen ctxt_prec pREC_FUN $
     ppForAllPart unicode qual tvs <+> ppr_mono_lty pREC_TOP ty unicode qual emptyCtxts
 
@@ -1188,18 +1089,10 @@
 ppr_tylit (HsNumTy _ n) = toHtml (show n)
 ppr_tylit (HsStrTy _ s) = toHtml (show s)
 
-
-<<<<<<< HEAD
-ppr_fun_ty :: Int -> LHsType DocNameI -> LHsType DocNameI -> Unicode -> Qualification -> Html
-ppr_fun_ty ctxt_prec ty1 ty2 unicode qual
-  = let p1 = ppr_mono_lty pREC_FUN ty1 unicode qual
-        p2 = ppr_mono_lty pREC_TOP ty2 unicode qual
-=======
-ppr_fun_ty :: Int -> LHsType DocName -> LHsType DocName -> Unicode -> Qualification -> HideEmptyContexts -> Html
+ppr_fun_ty :: Int -> LHsType DocNameI -> LHsType DocNameI -> Unicode -> Qualification -> HideEmptyContexts -> Html
 ppr_fun_ty ctxt_prec ty1 ty2 unicode qual emptyCtxts
   = let p1 = ppr_mono_lty pREC_FUN ty1 unicode qual HideEmptyContexts
         p2 = ppr_mono_lty pREC_TOP ty2 unicode qual emptyCtxts
->>>>>>> 07faed2a
     in
     maybeParen ctxt_prec pREC_FUN $
     hsep [p1, arrow unicode <+> p2]