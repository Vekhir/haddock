--- conflicted
+++ resolved
@@ -154,14 +154,9 @@
             | GHC.isExternalName name -> pure (sspan, RtkDecl name)
         _ -> empty
     con term = case cast term of
-<<<<<<< HEAD
         (Just (cdcl :: GHC.ConDecl GHC.GhcRn)) ->
-            map decl (GHC.getConNames cdcl) ++ everything (<|>) fld cdcl
-=======
-        (Just cdcl) ->
             map decl (GHC.getConNames cdcl)
               ++ everythingInRenamedSource fld cdcl
->>>>>>> 07faed2a
         Nothing -> empty
     ins term = case cast term of
         (Just ((GHC.DataFamInstD inst) :: GHC.InstDecl GHC.GhcRn))
