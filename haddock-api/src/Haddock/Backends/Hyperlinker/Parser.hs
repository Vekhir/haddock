--- conflicted
+++ resolved
@@ -9,11 +9,7 @@
 
 import BasicTypes          ( IntegralLit(..) )
 import DynFlags
-<<<<<<< HEAD
-import ErrUtils            ( emptyMessages, pprLocErrMsg )
-=======
-import ErrUtils            ( emptyMessages )
->>>>>>> dae8d9de
+import ErrUtils            ( pprLocErrMsg )
 import FastString          ( mkFastString )
 import Lexer               ( P(..), ParseResult(..), PState(..), Token(..)
                            , mkPStatePure, lexer, mkParserFlags', getErrorMessages, addFatalError )
