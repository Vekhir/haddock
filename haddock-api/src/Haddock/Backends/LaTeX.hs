--- conflicted
+++ resolved
@@ -547,21 +547,11 @@
 
     methodTable =
       text "\\haddockpremethods{}\\textbf{Methods}" $$
-<<<<<<< HEAD
-      vcat  [ ppFunSig loc doc [name] (hsSigWcType typ) unicode
-            | L _ (TypeSig lnames typ) <- lsigs
+      vcat  [ ppFunSig doc [name] (hsSigWcType typ) unicode
+            | L _ (TypeSig _ lnames typ) <- lsigs
             , name <- map unLoc lnames
             , let doc = lookupAnySubdoc name subdocs
             ]
-=======
-      vcat  [ ppFunSig doc names (hsSigWcType typ) unicode
-            | L _ (TypeSig _ lnames typ) <- lsigs
-            , let doc = lookupAnySubdoc (head names) subdocs
-                  names = map unLoc lnames ]
-              -- FIXME: is taking just the first name ok? Is it possible that
-              -- there are different subdocs for different names in a single
-              -- type signature?
->>>>>>> f8013281
 
     instancesBit = ppDocInstances unicode instances
 
