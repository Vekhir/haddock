-----------------------------------------------------------------------------
-- |
-- Module      :  Haddock.Options
-- Copyright   :  (c) Simon Marlow      2003-2006,
--                    David Waern       2006-2009,
--                    Mateusz Kowalczyk 2013
-- License     :  BSD-like
--
-- Maintainer  :  haddock@projects.haskell.org
-- Stability   :  experimental
-- Portability :  portable
--
-- Definition of the command line interface of Haddock.
-----------------------------------------------------------------------------
module Haddock.Options (
  parseHaddockOpts,
  Flag(..),
  getUsage,
  optTitle,
  outputDir,
  optContentsUrl,
  optIndexUrl,
  optCssFile,
  optSourceCssFile,
  sourceUrls,
  wikiUrls,
  optDumpInterfaceFile,
  optShowInterfaceFile,
  optLaTeXStyle,
  optMathjax,
  qualification,
  sinceQualification,
  verbosity,
  ghcFlags,
  reexportFlags,
  readIfaceArgs,
  optPackageName,
  optPackageVersion,
  modulePackageInfo,
  ignoredSymbols
) where


import qualified Data.Char as Char
import           Data.Version
import           Control.Applicative
<<<<<<< HEAD
import           Distribution.Verbosity
import           GHC.Data.FastString
import           GHC ( DynFlags, Module, moduleUnit, unitState )
=======
import           FastString
import           GHC ( DynFlags, Module, moduleUnitId )
>>>>>>> 91817cde
import           Haddock.Types
import           Haddock.Utils
import           GHC.Unit.State
import           System.Console.GetOpt
import qualified Text.ParserCombinators.ReadP as RP


data Flag
  = Flag_BuiltInThemes
  | Flag_CSS String
--  | Flag_DocBook
  | Flag_ReadInterface String
  | Flag_DumpInterface String
  | Flag_ShowInterface String
  | Flag_Heading String
  | Flag_Html
  | Flag_Hoogle
  | Flag_Lib String
  | Flag_OutputDir FilePath
  | Flag_Prologue FilePath
  | Flag_SourceBaseURL    String
  | Flag_SourceModuleURL  String
  | Flag_SourceEntityURL  String
  | Flag_SourceLEntityURL String
  | Flag_WikiBaseURL   String
  | Flag_WikiModuleURL String
  | Flag_WikiEntityURL String
  | Flag_LaTeX
  | Flag_LaTeXStyle String
  | Flag_QuickJumpIndex
  | Flag_HyperlinkedSource
  | Flag_SourceCss String
  | Flag_Mathjax String
  | Flag_Help
  | Flag_Verbosity String
  | Flag_Version
  | Flag_CompatibleInterfaceVersions
  | Flag_InterfaceVersion
  | Flag_BypassInterfaceVersonCheck
  | Flag_UseContents String
  | Flag_GenContents
  | Flag_UseIndex String
  | Flag_GenIndex
  | Flag_IgnoreAllExports
  | Flag_HideModule String
  | Flag_ShowModule String
  | Flag_ShowAllModules
  | Flag_ShowExtensions String
  | Flag_OptGhc String
  | Flag_GhcLibDir String
  | Flag_GhcVersion
  | Flag_PrintGhcPath
  | Flag_PrintGhcLibDir
  | Flag_NoWarnings
  | Flag_UseUnicode
  | Flag_NoTmpCompDir
  | Flag_Qualification String
  | Flag_PrettyHtml
  | Flag_NoPrintMissingDocs
  | Flag_PackageName String
  | Flag_PackageVersion String
  | Flag_Reexport String
  | Flag_SinceQualification String
  | Flag_IgnoreLinkSymbol String
  deriving (Eq, Show)


options :: Bool -> [OptDescr Flag]
options backwardsCompat =
  [
    Option ['B']  []     (ReqArg Flag_GhcLibDir "DIR")
      "path to a GHC lib dir, to override the default path",
    Option ['o']  ["odir"]     (ReqArg Flag_OutputDir "DIR")
      "directory in which to put the output files",
    Option ['l']  ["lib"]         (ReqArg Flag_Lib "DIR")
      "location of Haddock's auxiliary files",
    Option ['i'] ["read-interface"] (ReqArg Flag_ReadInterface "FILE")
      "read an interface from FILE",
    Option ['D']  ["dump-interface"] (ReqArg Flag_DumpInterface "FILE")
      "write the resulting interface to FILE",
    Option []     ["show-interface"] (ReqArg Flag_ShowInterface "FILE")
      "print the interface in a human readable form",
--    Option ['S']  ["docbook"]  (NoArg Flag_DocBook)
--  "output in DocBook XML",
    Option ['h']  ["html"]     (NoArg Flag_Html)
      "output in HTML (XHTML 1.0)",
    Option []  ["latex"]  (NoArg Flag_LaTeX) "use experimental LaTeX rendering",
    Option []  ["latex-style"]  (ReqArg Flag_LaTeXStyle "FILE") "provide your own LaTeX style in FILE",
    Option []  ["mathjax"]  (ReqArg Flag_Mathjax "URL") "URL FOR mathjax",
    Option ['U'] ["use-unicode"] (NoArg Flag_UseUnicode) "use Unicode in HTML output",
    Option []  ["hoogle"]     (NoArg Flag_Hoogle)
      "output for Hoogle; you may want --package-name and --package-version too",
    Option [] ["quickjump"] (NoArg Flag_QuickJumpIndex)
      "generate an index for interactive documentation navigation",
    Option [] ["hyperlinked-source"] (NoArg Flag_HyperlinkedSource)
      "generate highlighted and hyperlinked source code (for use with --html)",
    Option [] ["source-css"] (ReqArg Flag_SourceCss "FILE")
      "use custom CSS file instead of default one in hyperlinked source",
    Option []  ["source-base"]   (ReqArg Flag_SourceBaseURL "URL")
      "URL for a source code link on the contents\nand index pages",
    Option ['s'] (if backwardsCompat then ["source", "source-module"] else ["source-module"])
      (ReqArg Flag_SourceModuleURL "URL")
      "URL for a source code link for each module\n(using the %{FILE} or %{MODULE} vars)",
    Option []  ["source-entity"]  (ReqArg Flag_SourceEntityURL "URL")
      "URL for a source code link for each entity\n(using the %{FILE}, %{MODULE}, %{NAME},\n%{KIND} or %{LINE} vars)",
    Option []  ["source-entity-line"] (ReqArg Flag_SourceLEntityURL "URL")
      "URL for a source code link for each entity.\nUsed if name links are unavailable, eg. for TH splices.",
    Option []  ["comments-base"]   (ReqArg Flag_WikiBaseURL "URL")
      "URL for a comments link on the contents\nand index pages",
    Option []  ["comments-module"]  (ReqArg Flag_WikiModuleURL "URL")
      "URL for a comments link for each module\n(using the %{MODULE} var)",
    Option []  ["comments-entity"]  (ReqArg Flag_WikiEntityURL "URL")
      "URL for a comments link for each entity\n(using the %{FILE}, %{MODULE}, %{NAME},\n%{KIND} or %{LINE} vars)",
    Option ['c']  ["css", "theme"] (ReqArg Flag_CSS "PATH")
      "the CSS file or theme directory to use for HTML output",
    Option []  ["built-in-themes"] (NoArg Flag_BuiltInThemes)
      "include all the built-in haddock themes",
    Option ['p']  ["prologue"] (ReqArg Flag_Prologue "FILE")
      "file containing prologue text",
    Option ['t']  ["title"]    (ReqArg Flag_Heading "TITLE")
      "page heading",
    Option ['q']  ["qual"] (ReqArg Flag_Qualification "QUAL")
      "qualification of names, one of \n'none' (default), 'full', 'local'\n'relative' or 'aliased'",
    Option ['?']  ["help"]  (NoArg Flag_Help)
      "display this help and exit",
    Option ['V']  ["version"]  (NoArg Flag_Version)
      "output version information and exit",
    Option []  ["compatible-interface-versions"]  (NoArg Flag_CompatibleInterfaceVersions)
      "output compatible interface file versions and exit",
    Option []  ["interface-version"]  (NoArg Flag_InterfaceVersion)
      "output interface file version and exit",
    Option []  ["bypass-interface-version-check"] (NoArg Flag_BypassInterfaceVersonCheck)
      "bypass the interface file version check (dangerous)",
    Option ['v']  ["verbosity"]  (ReqArg Flag_Verbosity "VERBOSITY")
      "set verbosity level",
    Option [] ["use-contents"] (ReqArg Flag_UseContents "URL")
      "use a separately-generated HTML contents page",
    Option [] ["gen-contents"] (NoArg Flag_GenContents)
      "generate an HTML contents from specified\ninterfaces",
    Option [] ["use-index"] (ReqArg Flag_UseIndex "URL")
      "use a separately-generated HTML index",
    Option [] ["gen-index"] (NoArg Flag_GenIndex)
      "generate an HTML index from specified\ninterfaces",
    Option [] ["ignore-all-exports"] (NoArg Flag_IgnoreAllExports)
      "behave as if all modules have the\nignore-exports attribute",
    Option [] ["hide"] (ReqArg Flag_HideModule "MODULE")
      "behave as if MODULE has the hide attribute",
    Option [] ["show"] (ReqArg Flag_ShowModule "MODULE")
      "behave as if MODULE does not have the hide attribute",
    Option [] ["show-all"] (NoArg Flag_ShowAllModules)
      "behave as if not modules have the hide attribute",
    Option [] ["show-extensions"] (ReqArg Flag_ShowExtensions "MODULE")
      "behave as if MODULE has the show-extensions attribute",
    Option [] ["optghc"] (ReqArg Flag_OptGhc "OPTION")
      "option to be forwarded to GHC",
    Option []  ["ghc-version"]  (NoArg Flag_GhcVersion)
      "output GHC version in numeric format",
    Option []  ["print-ghc-path"]  (NoArg Flag_PrintGhcPath)
      "output path to GHC binary",
    Option []  ["print-ghc-libdir"]  (NoArg Flag_PrintGhcLibDir)
      "output GHC lib dir",
    Option ['w'] ["no-warnings"] (NoArg Flag_NoWarnings) "turn off all warnings",
    Option [] ["no-tmp-comp-dir"] (NoArg Flag_NoTmpCompDir)
      "do not re-direct compilation output to a temporary directory",
    Option [] ["pretty-html"] (NoArg Flag_PrettyHtml)
      "generate html with newlines and indenting (for use with --html)",
    Option [] ["no-print-missing-docs"] (NoArg Flag_NoPrintMissingDocs)
      "don't print information about any undocumented entities",
    Option []  ["reexport"] (ReqArg Flag_Reexport "MOD")
      "reexport the module MOD, adding it to the index",
    Option [] ["package-name"] (ReqArg Flag_PackageName "NAME")
      "name of the package being documented",
    Option [] ["package-version"] (ReqArg Flag_PackageVersion "VERSION")
      "version of the package being documented in usual x.y.z.w format",
    Option []  ["since-qual"] (ReqArg Flag_SinceQualification "QUAL")
      "package qualification of @since, one of\n'always' (default) or 'only-external'",
    Option [] ["ignore-link-symbol"] (ReqArg Flag_IgnoreLinkSymbol "SYMBOL")
      "name of a symbol which does not trigger a warning in case of link issue"
  ]


getUsage :: IO String
getUsage = do
  prog <- getProgramName
  return $ usageInfo (usageHeader prog) (options False)
  where
    usageHeader :: String -> String
    usageHeader prog = "Usage: " ++ prog ++ " [OPTION...] file...\n"


parseHaddockOpts :: [String] -> IO ([Flag], [String])
parseHaddockOpts params =
  case getOpt Permute (options True) params  of
    (flags, args, []) -> return (flags, args)
    (_, _, errors)    -> do
      usage <- getUsage
      throwE (concat errors ++ usage)

optPackageVersion :: [Flag] -> Maybe Data.Version.Version
optPackageVersion flags =
  let ver = optLast [ v | Flag_PackageVersion v <- flags ]
  in ver >>= fmap fst . optLast . RP.readP_to_S parseVersion

optPackageName :: [Flag] -> Maybe PackageName
optPackageName flags =
  optLast [ PackageName $ mkFastString n | Flag_PackageName n <- flags ]


optTitle :: [Flag] -> Maybe String
optTitle flags =
  case [str | Flag_Heading str <- flags] of
    [] -> Nothing
    (t:_) -> Just t


outputDir :: [Flag] -> FilePath
outputDir flags =
  case [ path | Flag_OutputDir path <- flags ] of
    []    -> "."
    paths -> last paths


optContentsUrl :: [Flag] -> Maybe String
optContentsUrl flags = optLast [ url | Flag_UseContents url <- flags ]


optIndexUrl :: [Flag] -> Maybe String
optIndexUrl flags = optLast [ url | Flag_UseIndex url <- flags ]


optCssFile :: [Flag] -> Maybe FilePath
optCssFile flags = optLast [ str | Flag_CSS str <- flags ]

optSourceCssFile :: [Flag] -> Maybe FilePath
optSourceCssFile flags = optLast [ str | Flag_SourceCss str <- flags ]

sourceUrls :: [Flag] -> (Maybe String, Maybe String, Maybe String, Maybe String)
sourceUrls flags =
  (optLast [str | Flag_SourceBaseURL    str <- flags]
  ,optLast [str | Flag_SourceModuleURL  str <- flags]
  ,optLast [str | Flag_SourceEntityURL  str <- flags]
  ,optLast [str | Flag_SourceLEntityURL str <- flags])


wikiUrls :: [Flag] -> (Maybe String, Maybe String, Maybe String)
wikiUrls flags =
  (optLast [str | Flag_WikiBaseURL   str <- flags]
  ,optLast [str | Flag_WikiModuleURL str <- flags]
  ,optLast [str | Flag_WikiEntityURL str <- flags])


optDumpInterfaceFile :: [Flag] -> Maybe FilePath
optDumpInterfaceFile flags = optLast [ str | Flag_DumpInterface str <- flags ]

optShowInterfaceFile :: [Flag] -> Maybe FilePath
optShowInterfaceFile flags = optLast [ str | Flag_ShowInterface str <- flags ]

optLaTeXStyle :: [Flag] -> Maybe String
optLaTeXStyle flags = optLast [ str | Flag_LaTeXStyle str <- flags ]


optMathjax :: [Flag] -> Maybe String
optMathjax flags = optLast [ str | Flag_Mathjax str <- flags ]


qualification :: [Flag] -> Either String QualOption
qualification flags =
  case map (map Char.toLower) [ str | Flag_Qualification str <- flags ] of
      []             -> Right OptNoQual
      ["none"]       -> Right OptNoQual
      ["full"]       -> Right OptFullQual
      ["local"]      -> Right OptLocalQual
      ["relative"]   -> Right OptRelativeQual
      ["aliased"]    -> Right OptAliasedQual
      [arg]          -> Left $ "unknown qualification type " ++ show arg
      _:_            -> Left "qualification option given multiple times"

sinceQualification :: [Flag] -> Either String SinceQual
sinceQualification flags =
  case map (map Char.toLower) [ str | Flag_SinceQualification str <- flags ] of
      []             -> Right Always
      ["always"]     -> Right Always
      ["external"]   -> Right External
      [arg]          -> Left $ "unknown since-qualification type " ++ show arg
      _:_            -> Left "since-qualification option given multiple times"

verbosity :: [Flag] -> Verbosity
verbosity flags =
  case [ str | Flag_Verbosity str <- flags ] of
    []  -> Normal
    x:_ -> case parseVerbosity x of
      Left e -> throwE e
      Right v -> v

ignoredSymbols :: [Flag] -> [String]
ignoredSymbols flags = [ symbol | Flag_IgnoreLinkSymbol symbol <- flags ]

ghcFlags :: [Flag] -> [String]
ghcFlags flags = [ option | Flag_OptGhc option <- flags ]

reexportFlags :: [Flag] -> [String]
reexportFlags flags = [ option | Flag_Reexport option <- flags ]


readIfaceArgs :: [Flag] -> [(DocPaths, FilePath)]
readIfaceArgs flags = [ parseIfaceOption s | Flag_ReadInterface s <- flags ]
  where
    parseIfaceOption :: String -> (DocPaths, FilePath)
    parseIfaceOption str =
      case break (==',') str of
        (fpath, ',':rest) ->
          case break (==',') rest of
            (src, ',':file) -> ((fpath, Just src), file)
            (file, _) -> ((fpath, Nothing), file)
        (file, _) -> (("", Nothing), file)


-- | Like 'listToMaybe' but returns the last element instead of the first.
optLast :: [a] -> Maybe a
optLast [] = Nothing
optLast xs = Just (last xs)


-- | This function has a potential to return 'Nothing' because package name and
-- versions can no longer reliably be extracted in all cases: if the package is
-- not installed yet then this info is no longer available.
--
-- The @--package-name@ and @--package-version@ Haddock flags allow the user to
-- specify this information manually and it is returned here if present.
modulePackageInfo :: DynFlags
                  -> [Flag] -- ^ Haddock flags are checked as they may contain
                            -- the package name or version provided by the user
                            -- which we prioritise
                  -> Maybe Module
                  -> (Maybe PackageName, Maybe Data.Version.Version)
modulePackageInfo _dflags _flags Nothing = (Nothing, Nothing)
modulePackageInfo dflags flags (Just modu) =
  ( optPackageName flags    <|> fmap unitPackageName pkgDb
  , optPackageVersion flags <|> fmap unitPackageVersion pkgDb
  )
  where
    pkgDb = lookupUnit (unitState dflags) (moduleUnit modu)<|MERGE_RESOLUTION|>--- conflicted
+++ resolved
@@ -44,14 +44,8 @@
 import qualified Data.Char as Char
 import           Data.Version
 import           Control.Applicative
-<<<<<<< HEAD
-import           Distribution.Verbosity
 import           GHC.Data.FastString
 import           GHC ( DynFlags, Module, moduleUnit, unitState )
-=======
-import           FastString
-import           GHC ( DynFlags, Module, moduleUnitId )
->>>>>>> 91817cde
 import           Haddock.Types
 import           Haddock.Utils
 import           GHC.Unit.State
