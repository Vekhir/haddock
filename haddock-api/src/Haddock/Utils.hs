{-# LANGUAGE CPP #-}
-----------------------------------------------------------------------------
-- |
-- Module      :  Haddock.Utils
-- Copyright   :  (c) The University of Glasgow 2001-2002,
--                    Simon Marlow 2003-2006,
--                    David Waern  2006-2009
-- License     :  BSD-like
--
-- Maintainer  :  haddock@projects.haskell.org
-- Stability   :  experimental
-- Portability :  portable
-----------------------------------------------------------------------------
module Haddock.Utils (

  -- * Filename utilities
  moduleHtmlFile, moduleHtmlFile',
  contentsHtmlFile, indexHtmlFile, indexJsonFile,
  subIndexHtmlFile,
  haddockJsFile, jsQuickJumpFile,
  quickJumpCssFile,

  -- * Anchor and URL utilities
  moduleNameUrl, moduleNameUrl', moduleUrl,
  nameAnchorId,
  makeAnchorId,

  -- * Miscellaneous utilities
  getProgramName, bye, die, escapeStr,
  writeUtf8File, withTempDir,

  -- * HTML cross reference mapping
  html_xrefs_ref, html_xrefs_ref',

  -- * Doc markup
  mkMeta,

  -- * List utilities
  replace,
  spanWith,

  -- * Logging
  parseVerbosity, Verbosity(..), silent, normal, verbose, deafening,
  out,

  -- * System tools
  getProcessID
 ) where


import Documentation.Haddock.Doc (emptyMetaDoc)
import Haddock.Types
import Haddock.GhcUtils

<<<<<<< HEAD
import GHC.Types.Basic ( PromotionFlag(..) )
import GHC.Utils.Exception (ExceptionMonad)
import GHC
import GHC.Types.Name

import Control.Monad ( liftM )
import Control.Monad.Catch ( bracket_ )
=======
import Exception (ExceptionMonad)
import GHC
import Name

import Control.Monad.IO.Class ( MonadIO(..) )
>>>>>>> 665226f3
import Data.Char ( isAlpha, isAlphaNum, isAscii, ord, chr )
import Numeric ( showIntAtBase )
import Data.Map ( Map )
import qualified Data.Map as Map hiding ( Map )
import Data.IORef ( IORef, newIORef, readIORef )
import Data.List ( isSuffixOf )
import System.Environment ( getProgName )
import System.Exit
import System.Directory ( createDirectory, removeDirectoryRecursive )
import System.IO ( hPutStr, hSetEncoding, IOMode(..), utf8, withFile )
import System.IO.Unsafe ( unsafePerformIO )
import qualified System.FilePath.Posix as HtmlPath

#ifndef mingw32_HOST_OS
import qualified System.Posix.Internals
#endif

<<<<<<< HEAD
import GHC.Utils.Monad ( MonadIO(..) )

import GHC.Core.Multiplicity

=======
>>>>>>> 665226f3

--------------------------------------------------------------------------------
-- * Logging
--------------------------------------------------------------------------------

data Verbosity = Silent | Normal | Verbose | Deafening
  deriving (Eq, Ord, Enum, Bounded, Show)

silent, normal, verbose, deafening :: Verbosity
silent    = Silent
normal    = Normal
verbose   = Verbose
deafening = Deafening

-- | Parse out a verbosity level. Inspired from Cabal's verbosity parsing.
parseVerbosity :: String -> Either String Verbosity
parseVerbosity "0" = Right Silent
parseVerbosity "1" = Right Normal
parseVerbosity "2" = Right Silent
parseVerbosity "3" = Right Deafening
parseVerbosity "silent"    = return Silent
parseVerbosity "normal"    = return Normal
parseVerbosity "verbose"   = return Verbose
parseVerbosity "debug"     = return Deafening
parseVerbosity "deafening" = return Deafening
parseVerbosity other = Left ("Can't parse verbosity " ++ other)

-- | Print a message to stdout, if it is not too verbose
out :: MonadIO m
    => Verbosity -- ^ program verbosity
    -> Verbosity -- ^ message verbosity
    -> String -> m ()
out progVerbosity msgVerbosity msg
  | msgVerbosity <= progVerbosity = liftIO $ putStrLn msg
  | otherwise = return ()


--------------------------------------------------------------------------------
-- * Some Utilities
--------------------------------------------------------------------------------



mkMeta :: Doc a -> MDoc a
mkMeta x = emptyMetaDoc { _doc = x }

<<<<<<< HEAD
mkEmptySigWcType :: LHsType GhcRn -> LHsSigWcType GhcRn
-- Dubious, because the implicit binders are empty even
-- though the type might have free varaiables
mkEmptySigWcType ty = mkEmptyWildCardBndrs (mkEmptyImplicitBndrs ty)

addClassContext :: Name -> LHsQTyVars GhcRn -> LSig GhcRn -> LSig GhcRn
-- Add the class context to a class-op signature
addClassContext cls tvs0 (L pos (ClassOpSig _ _ lname ltype))
  = L pos (TypeSig noExtField lname (mkEmptySigWcType (go (hsSigType ltype))))
          -- The mkEmptySigWcType is suspicious
  where
    go (L loc (HsForAllTy { hst_tele = tele, hst_body = ty }))
       = L loc (HsForAllTy { hst_xforall = noExtField
                           , hst_tele = tele, hst_body = go ty })
    go (L loc (HsQualTy { hst_ctxt = ctxt, hst_body = ty }))
       = L loc (HsQualTy { hst_xqual = noExtField
                         , hst_ctxt = add_ctxt ctxt, hst_body = ty })
    go (L loc ty)
       = L loc (HsQualTy { hst_xqual = noExtField
                         , hst_ctxt = add_ctxt (L loc []), hst_body = L loc ty })

    extra_pred = nlHsTyConApp Prefix cls (lHsQTyVarsToTypes tvs0)
    add_ctxt (L loc preds) = L loc (extra_pred : preds)

addClassContext _ _ sig = sig   -- E.g. a MinimalSig is fine

lHsQTyVarsToTypes :: LHsQTyVars GhcRn -> [LHsTypeArg GhcRn]
lHsQTyVarsToTypes tvs
  = [ HsValArg $ noLoc (HsTyVar noExtField NotPromoted (noLoc (hsLTyVarName tv)))
    | tv <- hsQTvExplicit tvs ]

--------------------------------------------------------------------------------
-- * Making abstract declarations
--------------------------------------------------------------------------------


restrictTo :: [Name] -> LHsDecl GhcRn -> LHsDecl GhcRn
restrictTo names (L loc decl) = L loc $ case decl of
  TyClD x d | isDataDecl d  ->
    TyClD x (d { tcdDataDefn = restrictDataDefn names (tcdDataDefn d) })
  TyClD x d | isClassDecl d ->
    TyClD x (d { tcdSigs = restrictDecls names (tcdSigs d),
               tcdATs = restrictATs names (tcdATs d) })
  _ -> decl

restrictDataDefn :: [Name] -> HsDataDefn GhcRn -> HsDataDefn GhcRn
restrictDataDefn names defn@(HsDataDefn { dd_ND = new_or_data, dd_cons = cons })
  | DataType <- new_or_data
  = defn { dd_cons = restrictCons names cons }
  | otherwise    -- Newtype
  = case restrictCons names cons of
      []    -> defn { dd_ND = DataType, dd_cons = [] }
      [con] -> defn { dd_cons = [con] }
      _ -> error "Should not happen"

restrictCons :: [Name] -> [LConDecl GhcRn] -> [LConDecl GhcRn]
restrictCons names decls = [ L p d | L p (Just d) <- map (fmap keep) decls ]
  where
    keep d | any (\n -> n `elem` names) (map unLoc $ getConNames d) =
      case con_args d of
        PrefixCon _ -> Just d
        RecCon fields
          | all field_avail (unL fields) -> Just d
          | otherwise -> Just (d { con_args = PrefixCon (field_types (map unL (unL fields))) })
          -- if we have *all* the field names available, then
          -- keep the record declaration.  Otherwise degrade to
          -- a constructor declaration.  This isn't quite right, but
          -- it's the best we can do.
        InfixCon _ _ -> Just d
      where
        field_avail :: LConDeclField GhcRn -> Bool
        field_avail (L _ (ConDeclField _ fs _ _))
            = all (\f -> extFieldOcc (unLoc f) `elem` names) fs
        field_types flds = [ hsUnrestricted t | ConDeclField _ _ t _ <- flds ]

    keep _ = Nothing

restrictDecls :: [Name] -> [LSig GhcRn] -> [LSig GhcRn]
restrictDecls names = mapMaybe (filterLSigNames (`elem` names))


restrictATs :: [Name] -> [LFamilyDecl GhcRn] -> [LFamilyDecl GhcRn]
restrictATs names ats = [ at | at <- ats , unL (fdLName (unL at)) `elem` names ]

emptyHsQTvs :: LHsQTyVars GhcRn
-- This function is here, rather than in HsTypes, because it *renamed*, but
-- does not necessarily have all the rigt kind variables.  It is used
-- in Haddock just for printing, so it doesn't matter
emptyHsQTvs = HsQTvs { hsq_ext = error "haddock:emptyHsQTvs"
                     , hsq_explicit = [] }


=======
>>>>>>> 665226f3
--------------------------------------------------------------------------------
-- * Filename mangling functions stolen from s main/DriverUtil.lhs.
--------------------------------------------------------------------------------

baseName :: ModuleName -> FilePath
baseName = map (\c -> if c == '.' then '-' else c) . moduleNameString


moduleHtmlFile :: Module -> FilePath
moduleHtmlFile mdl =
  case Map.lookup mdl html_xrefs of
    Nothing  -> baseName mdl' ++ ".html"
    Just fp0 -> HtmlPath.joinPath [fp0, baseName mdl' ++ ".html"]
  where
   mdl' = moduleName mdl


moduleHtmlFile' :: ModuleName -> FilePath
moduleHtmlFile' mdl =
  case Map.lookup mdl html_xrefs' of
    Nothing  -> baseName mdl ++ ".html"
    Just fp0 -> HtmlPath.joinPath [fp0, baseName mdl ++ ".html"]


contentsHtmlFile, indexHtmlFile, indexJsonFile :: String
contentsHtmlFile = "index.html"
indexHtmlFile = "doc-index.html"
indexJsonFile = "doc-index.json"


subIndexHtmlFile :: String -> String
subIndexHtmlFile ls = "doc-index-" ++ b ++ ".html"
   where b | all isAlpha ls = ls
           | otherwise = concatMap (show . ord) ls


-------------------------------------------------------------------------------
-- * Anchor and URL utilities
--
-- NB: Anchor IDs, used as the destination of a link within a document must
-- conform to XML's NAME production. That, taken with XHTML and HTML 4.01's
-- various needs and compatibility constraints, means these IDs have to match:
--      [A-Za-z][A-Za-z0-9:_.-]*
-- Such IDs do not need to be escaped in any way when used as the fragment part
-- of a URL. Indeed, %-escaping them can lead to compatibility issues as it
-- isn't clear if such fragment identifiers should, or should not be unescaped
-- before being matched with IDs in the target document.
-------------------------------------------------------------------------------


moduleUrl :: Module -> String
moduleUrl = moduleHtmlFile


moduleNameUrl :: Module -> OccName -> String
moduleNameUrl mdl n = moduleUrl mdl ++ '#' : nameAnchorId n


moduleNameUrl' :: ModuleName -> OccName -> String
moduleNameUrl' mdl n = moduleHtmlFile' mdl ++ '#' : nameAnchorId n


nameAnchorId :: OccName -> String
nameAnchorId name = makeAnchorId (prefix : ':' : occNameString name)
 where prefix | isValOcc name = 'v'
              | otherwise     = 't'


-- | Takes an arbitrary string and makes it a valid anchor ID. The mapping is
-- identity preserving.
makeAnchorId :: String -> String
makeAnchorId [] = []
makeAnchorId (f:r) = escape isAlpha f ++ concatMap (escape isLegal) r
  where
    escape p c | p c = [c]
               | otherwise = '-' : show (ord c) ++ "-"
    isLegal ':' = True
    isLegal '_' = True
    isLegal '.' = True
    isLegal c = isAscii c && isAlphaNum c
       -- NB: '-' is legal in IDs, but we use it as the escape char


-------------------------------------------------------------------------------
-- * Files we need to copy from our $libdir
-------------------------------------------------------------------------------


haddockJsFile :: String
haddockJsFile = "haddock-bundle.min.js"

jsQuickJumpFile :: String
jsQuickJumpFile = "quick-jump.min.js"

quickJumpCssFile :: String
quickJumpCssFile = "quick-jump.css"

-------------------------------------------------------------------------------
-- * Misc.
-------------------------------------------------------------------------------


getProgramName :: IO String
getProgramName = fmap (`withoutSuffix` ".bin") getProgName
   where str `withoutSuffix` suff
            | suff `isSuffixOf` str = take (length str - length suff) str
            | otherwise             = str


bye :: String -> IO a
bye s = putStr s >> exitSuccess

escapeStr :: String -> String
escapeStr = escapeURIString isUnreserved


-- Following few functions are copy'n'pasted from Network.URI module
-- to avoid depending on the network lib, since doing so gives a
-- circular build dependency between haddock and network
-- (at least if you want to build network with haddock docs)
escapeURIChar :: (Char -> Bool) -> Char -> String
escapeURIChar p c
    | p c       = [c]
    | otherwise = '%' : myShowHex (ord c) ""
    where
        myShowHex :: Int -> ShowS
        myShowHex n r =  case showIntAtBase 16 toChrHex n r of
            []  -> "00"
            [a] -> ['0',a]
            cs  -> cs
        toChrHex d
            | d < 10    = chr (ord '0' + fromIntegral d)
            | otherwise = chr (ord 'A' + fromIntegral (d - 10))


escapeURIString :: (Char -> Bool) -> String -> String
escapeURIString = concatMap . escapeURIChar


isUnreserved :: Char -> Bool
isUnreserved c = isAlphaNumChar c || (c `elem` "-_.~")


isAlphaChar, isDigitChar, isAlphaNumChar :: Char -> Bool
isAlphaChar c    = (c >= 'A' && c <= 'Z') || (c >= 'a' && c <= 'z')
isDigitChar c    = c >= '0' && c <= '9'
isAlphaNumChar c = isAlphaChar c || isDigitChar c

-- | Utility to write output to UTF-8 encoded files.
--
-- The problem with 'writeFile' is that it picks up its 'TextEncoding' from
-- 'getLocaleEncoding', and on some platforms (like Windows) this default
-- encoding isn't enough for the characters we want to write.
writeUtf8File :: FilePath -> String -> IO ()
writeUtf8File filepath contents = withFile filepath WriteMode $ \h -> do
    hSetEncoding h utf8
    hPutStr h contents

withTempDir :: (ExceptionMonad m) => FilePath -> m a -> m a
withTempDir dir = bracket_ (liftIO $ createDirectory dir)
                            (liftIO $ removeDirectoryRecursive dir)

-----------------------------------------------------------------------------
-- * HTML cross references
--
-- For each module, we need to know where its HTML documentation lives
-- so that we can point hyperlinks to it.  It is extremely
-- inconvenient to plumb this information to all the places that need
-- it (basically every function in HaddockHtml), and furthermore the
-- mapping is constant for any single run of Haddock.  So for the time
-- being I'm going to use a write-once global variable.
-----------------------------------------------------------------------------


{-# NOINLINE html_xrefs_ref #-}
html_xrefs_ref :: IORef (Map Module FilePath)
html_xrefs_ref = unsafePerformIO (newIORef (error "module_map"))


{-# NOINLINE html_xrefs_ref' #-}
html_xrefs_ref' :: IORef (Map ModuleName FilePath)
html_xrefs_ref' = unsafePerformIO (newIORef (error "module_map"))


{-# NOINLINE html_xrefs #-}
html_xrefs :: Map Module FilePath
html_xrefs = unsafePerformIO (readIORef html_xrefs_ref)


{-# NOINLINE html_xrefs' #-}
html_xrefs' :: Map ModuleName FilePath
html_xrefs' = unsafePerformIO (readIORef html_xrefs_ref')


-----------------------------------------------------------------------------
-- * List utils
-----------------------------------------------------------------------------


replace :: Eq a => a -> a -> [a] -> [a]
replace a b = map (\x -> if x == a then b else x)


spanWith :: (a -> Maybe b) -> [a] -> ([b],[a])
spanWith _ [] = ([],[])
spanWith p xs@(a:as)
  | Just b <- p a = let (bs,cs) = spanWith p as in (b:bs,cs)
  | otherwise     = ([],xs)

-----------------------------------------------------------------------------
-- * System tools
-----------------------------------------------------------------------------


#ifdef mingw32_HOST_OS
foreign import ccall unsafe "_getpid" getProcessID :: IO Int -- relies on Int == Int32 on Windows
#else
getProcessID :: IO Int
getProcessID = fmap fromIntegral System.Posix.Internals.c_getpid
#endif<|MERGE_RESOLUTION|>--- conflicted
+++ resolved
@@ -50,23 +50,12 @@
 
 import Documentation.Haddock.Doc (emptyMetaDoc)
 import Haddock.Types
-import Haddock.GhcUtils
-
-<<<<<<< HEAD
-import GHC.Types.Basic ( PromotionFlag(..) )
-import GHC.Utils.Exception (ExceptionMonad)
+
 import GHC
 import GHC.Types.Name
 
-import Control.Monad ( liftM )
-import Control.Monad.Catch ( bracket_ )
-=======
-import Exception (ExceptionMonad)
-import GHC
-import Name
-
 import Control.Monad.IO.Class ( MonadIO(..) )
->>>>>>> 665226f3
+import Control.Monad.Catch ( MonadMask, bracket_ )
 import Data.Char ( isAlpha, isAlphaNum, isAscii, ord, chr )
 import Numeric ( showIntAtBase )
 import Data.Map ( Map )
@@ -84,14 +73,6 @@
 import qualified System.Posix.Internals
 #endif
 
-<<<<<<< HEAD
-import GHC.Utils.Monad ( MonadIO(..) )
-
-import GHC.Core.Multiplicity
-
-=======
->>>>>>> 665226f3
-
 --------------------------------------------------------------------------------
 -- * Logging
 --------------------------------------------------------------------------------
@@ -137,101 +118,6 @@
 mkMeta :: Doc a -> MDoc a
 mkMeta x = emptyMetaDoc { _doc = x }
 
-<<<<<<< HEAD
-mkEmptySigWcType :: LHsType GhcRn -> LHsSigWcType GhcRn
--- Dubious, because the implicit binders are empty even
--- though the type might have free varaiables
-mkEmptySigWcType ty = mkEmptyWildCardBndrs (mkEmptyImplicitBndrs ty)
-
-addClassContext :: Name -> LHsQTyVars GhcRn -> LSig GhcRn -> LSig GhcRn
--- Add the class context to a class-op signature
-addClassContext cls tvs0 (L pos (ClassOpSig _ _ lname ltype))
-  = L pos (TypeSig noExtField lname (mkEmptySigWcType (go (hsSigType ltype))))
-          -- The mkEmptySigWcType is suspicious
-  where
-    go (L loc (HsForAllTy { hst_tele = tele, hst_body = ty }))
-       = L loc (HsForAllTy { hst_xforall = noExtField
-                           , hst_tele = tele, hst_body = go ty })
-    go (L loc (HsQualTy { hst_ctxt = ctxt, hst_body = ty }))
-       = L loc (HsQualTy { hst_xqual = noExtField
-                         , hst_ctxt = add_ctxt ctxt, hst_body = ty })
-    go (L loc ty)
-       = L loc (HsQualTy { hst_xqual = noExtField
-                         , hst_ctxt = add_ctxt (L loc []), hst_body = L loc ty })
-
-    extra_pred = nlHsTyConApp Prefix cls (lHsQTyVarsToTypes tvs0)
-    add_ctxt (L loc preds) = L loc (extra_pred : preds)
-
-addClassContext _ _ sig = sig   -- E.g. a MinimalSig is fine
-
-lHsQTyVarsToTypes :: LHsQTyVars GhcRn -> [LHsTypeArg GhcRn]
-lHsQTyVarsToTypes tvs
-  = [ HsValArg $ noLoc (HsTyVar noExtField NotPromoted (noLoc (hsLTyVarName tv)))
-    | tv <- hsQTvExplicit tvs ]
-
---------------------------------------------------------------------------------
--- * Making abstract declarations
---------------------------------------------------------------------------------
-
-
-restrictTo :: [Name] -> LHsDecl GhcRn -> LHsDecl GhcRn
-restrictTo names (L loc decl) = L loc $ case decl of
-  TyClD x d | isDataDecl d  ->
-    TyClD x (d { tcdDataDefn = restrictDataDefn names (tcdDataDefn d) })
-  TyClD x d | isClassDecl d ->
-    TyClD x (d { tcdSigs = restrictDecls names (tcdSigs d),
-               tcdATs = restrictATs names (tcdATs d) })
-  _ -> decl
-
-restrictDataDefn :: [Name] -> HsDataDefn GhcRn -> HsDataDefn GhcRn
-restrictDataDefn names defn@(HsDataDefn { dd_ND = new_or_data, dd_cons = cons })
-  | DataType <- new_or_data
-  = defn { dd_cons = restrictCons names cons }
-  | otherwise    -- Newtype
-  = case restrictCons names cons of
-      []    -> defn { dd_ND = DataType, dd_cons = [] }
-      [con] -> defn { dd_cons = [con] }
-      _ -> error "Should not happen"
-
-restrictCons :: [Name] -> [LConDecl GhcRn] -> [LConDecl GhcRn]
-restrictCons names decls = [ L p d | L p (Just d) <- map (fmap keep) decls ]
-  where
-    keep d | any (\n -> n `elem` names) (map unLoc $ getConNames d) =
-      case con_args d of
-        PrefixCon _ -> Just d
-        RecCon fields
-          | all field_avail (unL fields) -> Just d
-          | otherwise -> Just (d { con_args = PrefixCon (field_types (map unL (unL fields))) })
-          -- if we have *all* the field names available, then
-          -- keep the record declaration.  Otherwise degrade to
-          -- a constructor declaration.  This isn't quite right, but
-          -- it's the best we can do.
-        InfixCon _ _ -> Just d
-      where
-        field_avail :: LConDeclField GhcRn -> Bool
-        field_avail (L _ (ConDeclField _ fs _ _))
-            = all (\f -> extFieldOcc (unLoc f) `elem` names) fs
-        field_types flds = [ hsUnrestricted t | ConDeclField _ _ t _ <- flds ]
-
-    keep _ = Nothing
-
-restrictDecls :: [Name] -> [LSig GhcRn] -> [LSig GhcRn]
-restrictDecls names = mapMaybe (filterLSigNames (`elem` names))
-
-
-restrictATs :: [Name] -> [LFamilyDecl GhcRn] -> [LFamilyDecl GhcRn]
-restrictATs names ats = [ at | at <- ats , unL (fdLName (unL at)) `elem` names ]
-
-emptyHsQTvs :: LHsQTyVars GhcRn
--- This function is here, rather than in HsTypes, because it *renamed*, but
--- does not necessarily have all the rigt kind variables.  It is used
--- in Haddock just for printing, so it doesn't matter
-emptyHsQTvs = HsQTvs { hsq_ext = error "haddock:emptyHsQTvs"
-                     , hsq_explicit = [] }
-
-
-=======
->>>>>>> 665226f3
 --------------------------------------------------------------------------------
 -- * Filename mangling functions stolen from s main/DriverUtil.lhs.
 --------------------------------------------------------------------------------
@@ -390,9 +276,9 @@
     hSetEncoding h utf8
     hPutStr h contents
 
-withTempDir :: (ExceptionMonad m) => FilePath -> m a -> m a
+withTempDir :: (MonadIO m, MonadMask m) => FilePath -> m a -> m a
 withTempDir dir = bracket_ (liftIO $ createDirectory dir)
-                            (liftIO $ removeDirectoryRecursive dir)
+                           (liftIO $ removeDirectoryRecursive dir)
 
 -----------------------------------------------------------------------------
 -- * HTML cross references
