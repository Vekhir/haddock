--- conflicted
+++ resolved
@@ -56,7 +56,8 @@
       -- combine the missing names and filter out the built-ins, which would
       -- otherwise always be missing.
       missingNames = nub $ filter isExternalName  -- XXX: isExternalName filters out too much
-                    (missingNames1 ++ missingNames2 ++ missingNames3 ++ missingNames4 ++ missingNames5)
+                    (missingNames1 ++ missingNames2 ++ missingNames3
+                     ++ missingNames4 ++ missingNames5)
 
       -- filter out certain built in type constructors using their string
       -- representation. TODO: use the Name constants from the GHC API.
@@ -549,7 +550,6 @@
                                  , dfid_pats = pats'
                                  , dfid_defn = defn', dfid_fvs = placeHolderNames }) }
 
-<<<<<<< HEAD
 renameImplicit :: (in_thing -> RnM out_thing)
                -> HsImplicitBndrs Name in_thing
                -> RnM (HsImplicitBndrs DocName out_thing)
@@ -565,14 +565,13 @@
   = do { thing' <- rn_thing thing
        ; return (HsWC { hswc_body = thing'
                       , hswc_wcs = PlaceHolder, hswc_ctx = Nothing }) }
-=======
+
 renameDocInstance :: DocInstance Name -> RnM (DocInstance DocName)
 renameDocInstance (inst, idoc, L l n) = do
   inst' <- renameInstHead inst
   n' <- rename n
   idoc' <- mapM renameDoc idoc
   return (inst', idoc',L l n')
->>>>>>> 52bc03a0
 
 renameExportItem :: ExportItem Name -> RnM (ExportItem DocName)
 renameExportItem item = case item of
