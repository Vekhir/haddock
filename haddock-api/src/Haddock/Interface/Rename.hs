{-# LANGUAGE RecordWildCards #-}
{-# LANGUAGE TypeFamilies #-}
----------------------------------------------------------------------------
-- |
-- Module      :  Haddock.Interface.Rename
-- Copyright   :  (c) Simon Marlow 2003-2006,
--                    David Waern  2006-2009
-- License     :  BSD-like
--
-- Maintainer  :  haddock@projects.haskell.org
-- Stability   :  experimental
-- Portability :  portable
-----------------------------------------------------------------------------
module Haddock.Interface.Rename (renameInterface) where


import Data.Traversable (mapM)

import Haddock.GhcUtils
import Haddock.Types

import Bag (emptyBag)
import GHC hiding (NoLink)
import GHC.Types.Name
import Outputable ( panic )
<<<<<<< HEAD
import GHC.Types.Name.RdrName (RdrName(Exact))
=======
import GHC.Types.Name.Reader (RdrName(Exact))
>>>>>>> 3c2944c0
import TysWiredIn (eqTyCon_RDR)

import Control.Applicative
import Control.Arrow ( first )
import Control.Monad hiding (mapM)
import Data.List
import qualified Data.Map as Map hiding ( Map )
import Prelude hiding (mapM)

renameInterface :: DynFlags -> LinkEnv -> Bool -> Interface -> ErrMsgM Interface
renameInterface dflags renamingEnv warnings iface =

  -- first create the local env, where every name exported by this module
  -- is mapped to itself, and everything else comes from the global renaming
  -- env
  let localEnv = foldl fn renamingEnv (ifaceVisibleExports iface)
        where fn env name = Map.insert name (ifaceMod iface) env

      -- rename names in the exported declarations to point to things that
      -- are closer to, or maybe even exported by, the current module.
      (renamedExportItems, missingNames1)
        = runRnFM localEnv (renameExportItems (ifaceExportItems iface))

      (rnDocMap, missingNames2) = runRnFM localEnv (mapM renameDoc (ifaceDocMap iface))

      (rnArgMap, missingNames3) = runRnFM localEnv (mapM (mapM renameDoc) (ifaceArgMap iface))

      (renamedOrphanInstances, missingNames4)
        = runRnFM localEnv (mapM renameDocInstance (ifaceOrphanInstances iface))

      (finalModuleDoc, missingNames5)
        = runRnFM localEnv (renameDocumentation (ifaceDoc iface))

      -- combine the missing names and filter out the built-ins, which would
      -- otherwise always be missing.
      missingNames = nubByName id $ filter isExternalName  -- XXX: isExternalName filters out too much
                    (missingNames1 ++ missingNames2 ++ missingNames3
                     ++ missingNames4 ++ missingNames5)

      -- Filter out certain built in type constructors using their string
      -- representation.
      --
      -- Note that since the renamed AST represents equality constraints as
      -- @HasOpTy t1 eqTyCon_RDR t2@ (and _not_ as @HsEqTy t1 t2@), we need to
      -- manually filter out 'eqTyCon_RDR' (aka @~@).
      strings = [ pretty dflags n
                | n <- missingNames
                , not (isSystemName n)
                , not (isBuiltInSyntax n)
                , Exact n /= eqTyCon_RDR
                ]

  in do
    -- report things that we couldn't link to. Only do this for non-hidden
    -- modules.
    unless (OptHide `elem` ifaceOptions iface || null strings || not warnings) $
      tell ["Warning: " ++ moduleString (ifaceMod iface) ++
            ": could not find link destinations for:\n"++
            unwords ("   " : strings) ]

    return $ iface { ifaceRnDoc         = finalModuleDoc,
                     ifaceRnDocMap      = rnDocMap,
                     ifaceRnArgMap      = rnArgMap,
                     ifaceRnExportItems = renamedExportItems,
                     ifaceRnOrphanInstances = renamedOrphanInstances}


--------------------------------------------------------------------------------
-- Monad for renaming
--------------------------------------------------------------------------------


-- | The monad does two things for us: it passes around the environment for
-- renaming, and it returns a list of names which couldn't be found in
-- the environment.
newtype RnM a =
  RnM { unRn :: (Name -> (Bool, DocName))
                -- Name lookup function. The 'Bool' indicates that if the name
                -- was \"found\" in the environment.

             -> (a, [Name] -> [Name])
                -- Value returned, as well as a difference list of the names not
                -- found
      }

instance Monad RnM where
  m >>= k = RnM $ \lkp -> let (a, out1) = unRn m lkp
                              (b, out2) = unRn (k a) lkp
                          in (b, out1 . out2)

instance Functor RnM where
  fmap f (RnM lkp) = RnM (first f . lkp)

instance Applicative RnM where
  pure a = RnM (const (a, id))
  mf <*> mx = RnM $ \lkp -> let (f, out1) = unRn mf lkp
                                (x, out2) = unRn mx lkp
                            in (f x, out1 . out2)

-- | Look up a 'Name' in the renaming environment.
lookupRn :: Name -> RnM DocName
lookupRn name = RnM $ \lkp ->
  case lkp name of
    (False,maps_to) -> (maps_to, (name :))
    (True, maps_to) -> (maps_to, id)

-- | Run the renamer action using lookup in a 'LinkEnv' as the lookup function.
-- Returns the renamed value along with a list of `Name`'s that could not be
-- renamed because they weren't in the environment.
runRnFM :: LinkEnv -> RnM a -> (a, [Name])
runRnFM env rn = let (x, dlist) = unRn rn lkp in (x, dlist [])
  where
    lkp n | isTyVarName n = (True, Undocumented n)
          | otherwise = case Map.lookup n env of
                          Nothing  -> (False, Undocumented n)
                          Just mdl -> (True,  Documented n mdl)


--------------------------------------------------------------------------------
-- Renaming
--------------------------------------------------------------------------------


rename :: Name -> RnM DocName
rename = lookupRn


renameL :: Located Name -> RnM (Located DocName)
renameL = mapM rename


renameExportItems :: [ExportItem GhcRn] -> RnM [ExportItem DocNameI]
renameExportItems = mapM renameExportItem


renameDocForDecl :: DocForDecl Name -> RnM (DocForDecl DocName)
renameDocForDecl (doc, fnArgsDoc) =
  (,) <$> renameDocumentation doc <*> renameFnArgsDoc fnArgsDoc


renameDocumentation :: Documentation Name -> RnM (Documentation DocName)
renameDocumentation (Documentation mDoc mWarning) =
  Documentation <$> mapM renameDoc mDoc <*> mapM renameDoc mWarning


renameLDocHsSyn :: LHsDocString -> RnM LHsDocString
renameLDocHsSyn = return


renameDoc :: Traversable t => t Name -> RnM (t DocName)
renameDoc = traverse rename

renameFnArgsDoc :: FnArgsDoc Name -> RnM (FnArgsDoc DocName)
renameFnArgsDoc = mapM renameDoc


renameLType :: LHsType GhcRn -> RnM (LHsType DocNameI)
renameLType = mapM renameType

renameLTypeArg :: LHsTypeArg GhcRn -> RnM (LHsTypeArg DocNameI)
renameLTypeArg (HsValArg ty) = do { ty' <- renameLType ty
                                     ; return $ HsValArg ty' }
renameLTypeArg (HsTypeArg l ki) = do { ki' <- renameLKind ki
                                     ; return $ HsTypeArg l ki' }
renameLTypeArg (HsArgPar sp) = return $ HsArgPar sp

renameLSigType :: LHsSigType GhcRn -> RnM (LHsSigType DocNameI)
renameLSigType = renameImplicit renameLType

renameLSigWcType :: LHsSigWcType GhcRn -> RnM (LHsSigWcType DocNameI)
renameLSigWcType = renameWc (renameImplicit renameLType)

renameLKind :: LHsKind GhcRn -> RnM (LHsKind DocNameI)
renameLKind = renameLType

renameMaybeLKind :: Maybe (LHsKind GhcRn) -> RnM (Maybe (LHsKind DocNameI))
renameMaybeLKind = traverse renameLKind

renameFamilyResultSig :: LFamilyResultSig GhcRn -> RnM (LFamilyResultSig DocNameI)
renameFamilyResultSig (L loc (NoSig _))
    = return (L loc (NoSig noExtField))
renameFamilyResultSig (L loc (KindSig _ ki))
    = do { ki' <- renameLKind ki
         ; return (L loc (KindSig noExtField ki')) }
renameFamilyResultSig (L loc (TyVarSig _ bndr))
    = do { bndr' <- renameLTyVarBndr bndr
         ; return (L loc (TyVarSig noExtField bndr')) }
renameFamilyResultSig (L _ (XFamilyResultSig nec)) = noExtCon nec

renameInjectivityAnn :: LInjectivityAnn GhcRn -> RnM (LInjectivityAnn DocNameI)
renameInjectivityAnn (L loc (InjectivityAnn lhs rhs))
    = do { lhs' <- renameL lhs
         ; rhs' <- mapM renameL rhs
         ; return (L loc (InjectivityAnn lhs' rhs')) }

renameMaybeInjectivityAnn :: Maybe (LInjectivityAnn GhcRn)
                          -> RnM (Maybe (LInjectivityAnn DocNameI))
renameMaybeInjectivityAnn = traverse renameInjectivityAnn

renameType :: HsType GhcRn -> RnM (HsType DocNameI)
renameType t = case t of
  HsForAllTy { hst_fvf = fvf, hst_bndrs = tyvars, hst_body = ltype } -> do
    tyvars'   <- mapM renameLTyVarBndr tyvars
    ltype'    <- renameLType ltype
    return (HsForAllTy { hst_fvf = fvf, hst_xforall = noExtField
                       , hst_bndrs = tyvars', hst_body = ltype' })

  HsQualTy { hst_ctxt = lcontext , hst_body = ltype } -> do
    lcontext' <- renameLContext lcontext
    ltype'    <- renameLType ltype
    return (HsQualTy { hst_xqual = noExtField, hst_ctxt = lcontext', hst_body = ltype' })

  HsTyVar _ ip (L l n) -> return . HsTyVar noExtField ip . L l =<< rename n
  HsBangTy _ b ltype -> return . HsBangTy noExtField b =<< renameLType ltype

  HsStarTy _ isUni -> return (HsStarTy noExtField isUni)

  HsAppTy _ a b -> do
    a' <- renameLType a
    b' <- renameLType b
    return (HsAppTy noExtField a' b')

  HsAppKindTy _ a b -> do
    a' <- renameLType a
    b' <- renameLKind b
    return (HsAppKindTy noExtField a' b')

  HsFunTy _ a b -> do
    a' <- renameLType a
    b' <- renameLType b
    return (HsFunTy noExtField a' b')

  HsListTy _ ty -> return . (HsListTy noExtField) =<< renameLType ty
  HsIParamTy _ n ty -> liftM (HsIParamTy noExtField n) (renameLType ty)

  HsTupleTy _ b ts -> return . HsTupleTy noExtField b =<< mapM renameLType ts
  HsSumTy _ ts -> HsSumTy noExtField <$> mapM renameLType ts

  HsOpTy _ a (L loc op) b -> do
    op' <- rename op
    a'  <- renameLType a
    b'  <- renameLType b
    return (HsOpTy noExtField a' (L loc op') b')

  HsParTy _ ty -> return . (HsParTy noExtField) =<< renameLType ty

  HsKindSig _ ty k -> do
    ty' <- renameLType ty
    k' <- renameLKind k
    return (HsKindSig noExtField ty' k')

  HsDocTy _ ty doc -> do
    ty' <- renameLType ty
    doc' <- renameLDocHsSyn doc
    return (HsDocTy noExtField ty' doc')

  HsTyLit _ x -> return (HsTyLit noExtField x)

  HsRecTy _ a               -> HsRecTy noExtField <$> mapM renameConDeclFieldField a
  (XHsType (NHsCoreTy a))   -> pure (XHsType (NHsCoreTy a))
  HsExplicitListTy i a b  -> HsExplicitListTy i a <$> mapM renameLType b
  HsExplicitTupleTy a b   -> HsExplicitTupleTy a <$> mapM renameLType b
  HsSpliceTy _ s          -> renameHsSpliceTy s
  HsWildCardTy a          -> pure (HsWildCardTy a)

-- | Rename splices, but _only_ those that turn out to be for types.
-- I think this is actually safe for our possible inputs:
--
--  * the input is from after GHC's renamer, so should have an 'HsSpliced'
--  * the input is typechecked, and only 'HsSplicedTy' should get through that
--
renameHsSpliceTy :: HsSplice GhcRn -> RnM (HsType DocNameI)
renameHsSpliceTy (HsSpliced _ _ (HsSplicedTy t)) = renameType t
renameHsSpliceTy (HsSpliced _ _ _) = error "renameHsSpliceTy: not an HsSplicedTy"
renameHsSpliceTy _ = error "renameHsSpliceTy: not an HsSpliced"

renameLHsQTyVars :: LHsQTyVars GhcRn -> RnM (LHsQTyVars DocNameI)
renameLHsQTyVars (HsQTvs { hsq_explicit = tvs })
  = do { tvs' <- mapM renameLTyVarBndr tvs
       ; return (HsQTvs { hsq_ext = noExtField
                        , hsq_explicit = tvs' }) }
renameLHsQTyVars (XLHsQTyVars nec) = noExtCon nec

renameLTyVarBndr :: LHsTyVarBndr GhcRn -> RnM (LHsTyVarBndr DocNameI)
renameLTyVarBndr (L loc (UserTyVar x (L l n)))
  = do { n' <- rename n
       ; return (L loc (UserTyVar x (L l n'))) }
renameLTyVarBndr (L loc (KindedTyVar x (L lv n) kind))
  = do { n' <- rename n
       ; kind' <- renameLKind kind
       ; return (L loc (KindedTyVar x (L lv n') kind')) }
renameLTyVarBndr (L _ (XTyVarBndr _ )) = error "haddock:renameLTyVarBndr"

renameLContext :: Located [LHsType GhcRn] -> RnM (Located [LHsType DocNameI])
renameLContext (L loc context) = do
  context' <- mapM renameLType context
  return (L loc context')

renameInstHead :: InstHead GhcRn -> RnM (InstHead DocNameI)
renameInstHead InstHead {..} = do
  cname <- rename ihdClsName
  types <- mapM renameType ihdTypes
  itype <- case ihdInstType of
    ClassInst { .. } -> ClassInst
        <$> mapM renameType clsiCtx
        <*> renameLHsQTyVars clsiTyVars
        <*> mapM renameSig clsiSigs
        <*> mapM renamePseudoFamilyDecl clsiAssocTys
    TypeInst  ts -> TypeInst  <$> traverse renameType ts
    DataInst  dd -> DataInst  <$> renameTyClD dd
  return InstHead
    { ihdClsName = cname
    , ihdTypes = types
    , ihdInstType = itype
    }

renameLDecl :: LHsDecl GhcRn -> RnM (LHsDecl DocNameI)
renameLDecl (L loc d) = return . L loc =<< renameDecl d

renamePats :: [(HsDecl GhcRn, DocForDecl Name)] -> RnM [(HsDecl DocNameI, DocForDecl DocName)]
renamePats = mapM
  (\(d,doc) -> do { d'   <- renameDecl d
                  ; doc' <- renameDocForDecl doc
                  ; return (d',doc')})

renameDecl :: HsDecl GhcRn -> RnM (HsDecl DocNameI)
renameDecl decl = case decl of
  TyClD _ d -> do
    d' <- renameTyClD d
    return (TyClD noExtField d')
  SigD _ s -> do
    s' <- renameSig s
    return (SigD noExtField s')
  ForD _ d -> do
    d' <- renameForD d
    return (ForD noExtField d')
  InstD _ d -> do
    d' <- renameInstD d
    return (InstD noExtField d')
  DerivD _ d -> do
    d' <- renameDerivD d
    return (DerivD noExtField d')
  _ -> error "renameDecl"

renameLThing :: (a GhcRn -> RnM (a DocNameI)) -> Located (a GhcRn) -> RnM (Located (a DocNameI))
renameLThing fn (L loc x) = return . L loc =<< fn x

renameTyClD :: TyClDecl GhcRn -> RnM (TyClDecl DocNameI)
renameTyClD d = case d of
--  TyFamily flav lname ltyvars kind tckind -> do
  FamDecl { tcdFam = decl } -> do
    decl' <- renameFamilyDecl decl
    return (FamDecl { tcdFExt = noExtField, tcdFam = decl' })

  SynDecl { tcdLName = lname, tcdTyVars = tyvars, tcdFixity = fixity, tcdRhs = rhs } -> do
    lname'    <- renameL lname
    tyvars'   <- renameLHsQTyVars tyvars
    rhs'     <- renameLType rhs
    return (SynDecl { tcdSExt = noExtField, tcdLName = lname', tcdTyVars = tyvars'
                    , tcdFixity = fixity, tcdRhs = rhs' })

  DataDecl { tcdLName = lname, tcdTyVars = tyvars, tcdFixity = fixity, tcdDataDefn = defn } -> do
    lname'    <- renameL lname
    tyvars'   <- renameLHsQTyVars tyvars
    defn'     <- renameDataDefn defn
    return (DataDecl { tcdDExt = noExtField, tcdLName = lname', tcdTyVars = tyvars'
                     , tcdFixity = fixity, tcdDataDefn = defn' })

  ClassDecl { tcdCtxt = lcontext, tcdLName = lname, tcdTyVars = ltyvars, tcdFixity = fixity
            , tcdFDs = lfundeps, tcdSigs = lsigs, tcdATs = ats, tcdATDefs = at_defs } -> do
    lcontext' <- renameLContext lcontext
    lname'    <- renameL lname
    ltyvars'  <- renameLHsQTyVars ltyvars
    lfundeps' <- mapM renameLFunDep lfundeps
    lsigs'    <- mapM renameLSig lsigs
    ats'      <- mapM (renameLThing renameFamilyDecl) ats
    at_defs'  <- mapM (mapM renameTyFamDefltD) at_defs
    -- we don't need the default methods or the already collected doc entities
    return (ClassDecl { tcdCtxt = lcontext', tcdLName = lname', tcdTyVars = ltyvars'
                      , tcdFixity = fixity
                      , tcdFDs = lfundeps', tcdSigs = lsigs', tcdMeths= emptyBag
                      , tcdATs = ats', tcdATDefs = at_defs', tcdDocs = [], tcdCExt = noExtField })
  XTyClDecl nec -> noExtCon nec

  where
    renameLFunDep (L loc (xs, ys)) = do
      xs' <- mapM rename (map unLoc xs)
      ys' <- mapM rename (map unLoc ys)
      return (L loc (map noLoc xs', map noLoc ys'))

    renameLSig (L loc sig) = return . L loc =<< renameSig sig

renameFamilyDecl :: FamilyDecl GhcRn -> RnM (FamilyDecl DocNameI)
renameFamilyDecl (FamilyDecl { fdInfo = info, fdLName = lname
                             , fdTyVars = ltyvars
                             , fdFixity = fixity
                             , fdResultSig = result
                             , fdInjectivityAnn = injectivity }) = do
    info'        <- renameFamilyInfo info
    lname'       <- renameL lname
    ltyvars'     <- renameLHsQTyVars ltyvars
    result'      <- renameFamilyResultSig result
    injectivity' <- renameMaybeInjectivityAnn injectivity
    return (FamilyDecl { fdExt = noExtField, fdInfo = info', fdLName = lname'
                       , fdTyVars = ltyvars'
                       , fdFixity = fixity
                       , fdResultSig = result'
                       , fdInjectivityAnn = injectivity' })
renameFamilyDecl (XFamilyDecl nec) = noExtCon nec


renamePseudoFamilyDecl :: PseudoFamilyDecl GhcRn
                       -> RnM (PseudoFamilyDecl DocNameI)
renamePseudoFamilyDecl (PseudoFamilyDecl { .. }) =  PseudoFamilyDecl
    <$> renameFamilyInfo pfdInfo
    <*> renameL pfdLName
    <*> mapM renameLType pfdTyVars
    <*> renameFamilyResultSig pfdKindSig


renameFamilyInfo :: FamilyInfo GhcRn -> RnM (FamilyInfo DocNameI)
renameFamilyInfo DataFamily     = return DataFamily
renameFamilyInfo OpenTypeFamily = return OpenTypeFamily
renameFamilyInfo (ClosedTypeFamily eqns)
  = do { eqns' <- mapM (mapM (mapM renameTyFamInstEqn)) eqns
       ; return $ ClosedTypeFamily eqns' }

renameDataDefn :: HsDataDefn GhcRn -> RnM (HsDataDefn DocNameI)
renameDataDefn (HsDataDefn { dd_ND = nd, dd_ctxt = lcontext, dd_cType = cType
                           , dd_kindSig = k, dd_cons = cons }) = do
    lcontext' <- renameLContext lcontext
    k'        <- renameMaybeLKind k
    cons'     <- mapM (mapM renameCon) cons
    -- I don't think we need the derivings, so we return Nothing
    return (HsDataDefn { dd_ext = noExtField
                       , dd_ND = nd, dd_ctxt = lcontext', dd_cType = cType
                       , dd_kindSig = k', dd_cons = cons'
                       , dd_derivs = noLoc [] })
renameDataDefn (XHsDataDefn nec) = noExtCon nec

renameCon :: ConDecl GhcRn -> RnM (ConDecl DocNameI)
renameCon decl@(ConDeclH98 { con_name = lname, con_ex_tvs = ltyvars
                           , con_mb_cxt = lcontext, con_args = details
                           , con_doc = mbldoc }) = do
      lname'    <- renameL lname
      ltyvars'  <- mapM renameLTyVarBndr ltyvars
      lcontext' <- traverse renameLContext lcontext
      details'  <- renameDetails details
      mbldoc'   <- mapM renameLDocHsSyn mbldoc
      return (decl { con_ext = noExtField, con_name = lname', con_ex_tvs = ltyvars'
                   , con_mb_cxt = lcontext'
                   , con_args = details', con_doc = mbldoc' })

renameCon decl@(ConDeclGADT { con_names = lnames, con_qvars = ltyvars
                            , con_mb_cxt = lcontext, con_args = details
                            , con_res_ty = res_ty
                            , con_doc = mbldoc }) = do
      lnames'   <- mapM renameL lnames
      ltyvars'  <- renameLHsQTyVars ltyvars
      lcontext' <- traverse renameLContext lcontext
      details'  <- renameDetails details
      res_ty'   <- renameLType res_ty
      mbldoc'   <- mapM renameLDocHsSyn mbldoc
      return (decl { con_g_ext = noExtField, con_names = lnames', con_qvars = ltyvars'
                   , con_mb_cxt = lcontext', con_args = details'
                   , con_res_ty = res_ty', con_doc = mbldoc' })
renameCon (XConDecl nec) = noExtCon nec

renameDetails :: HsConDeclDetails GhcRn -> RnM (HsConDeclDetails DocNameI)
renameDetails (RecCon (L l fields)) = do
  fields' <- mapM renameConDeclFieldField fields
  return (RecCon (L l fields'))
renameDetails (PrefixCon ps) = return . PrefixCon =<< mapM renameLType ps
renameDetails (InfixCon a b) = do
  a' <- renameLType a
  b' <- renameLType b
  return (InfixCon a' b')

renameConDeclFieldField :: LConDeclField GhcRn -> RnM (LConDeclField DocNameI)
renameConDeclFieldField (L l (ConDeclField _ names t doc)) = do
  names' <- mapM renameLFieldOcc names
  t'   <- renameLType t
  doc' <- mapM renameLDocHsSyn doc
  return $ L l (ConDeclField noExtField names' t' doc')
renameConDeclFieldField (L _ (XConDeclField nec)) = noExtCon nec

renameLFieldOcc :: LFieldOcc GhcRn -> RnM (LFieldOcc DocNameI)
renameLFieldOcc (L l (FieldOcc sel lbl)) = do
  sel' <- rename sel
  return $ L l (FieldOcc sel' lbl)
renameLFieldOcc (L _ (XFieldOcc _)) = error "haddock:renameLFieldOcc"

renameSig :: Sig GhcRn -> RnM (Sig DocNameI)
renameSig sig = case sig of
  TypeSig _ lnames ltype -> do
    lnames' <- mapM renameL lnames
    ltype' <- renameLSigWcType ltype
    return (TypeSig noExtField lnames' ltype')
  ClassOpSig _ is_default lnames sig_ty -> do
    lnames' <- mapM renameL lnames
    ltype' <- renameLSigType sig_ty
    return (ClassOpSig noExtField is_default lnames' ltype')
  PatSynSig _ lnames sig_ty -> do
    lnames' <- mapM renameL lnames
    sig_ty' <- renameLSigType sig_ty
    return $ PatSynSig noExtField lnames' sig_ty'
  FixSig _ (FixitySig _ lnames fixity) -> do
    lnames' <- mapM renameL lnames
    return $ FixSig noExtField (FixitySig noExtField lnames' fixity)
  MinimalSig _ src (L l s) -> do
    s' <- traverse renameL s
    return $ MinimalSig noExtField src (L l s')
  -- we have filtered out all other kinds of signatures in Interface.Create
  _ -> error "expected TypeSig"


renameForD :: ForeignDecl GhcRn -> RnM (ForeignDecl DocNameI)
renameForD (ForeignImport _ lname ltype x) = do
  lname' <- renameL lname
  ltype' <- renameLSigType ltype
  return (ForeignImport noExtField lname' ltype' x)
renameForD (ForeignExport _ lname ltype x) = do
  lname' <- renameL lname
  ltype' <- renameLSigType ltype
  return (ForeignExport noExtField lname' ltype' x)
renameForD (XForeignDecl nec) = noExtCon nec


renameInstD :: InstDecl GhcRn -> RnM (InstDecl DocNameI)
renameInstD (ClsInstD { cid_inst = d }) = do
  d' <- renameClsInstD d
  return (ClsInstD { cid_d_ext = noExtField, cid_inst = d' })
renameInstD (TyFamInstD { tfid_inst = d }) = do
  d' <- renameTyFamInstD d
  return (TyFamInstD { tfid_ext = noExtField, tfid_inst = d' })
renameInstD (DataFamInstD { dfid_inst = d }) = do
  d' <- renameDataFamInstD d
  return (DataFamInstD { dfid_ext = noExtField, dfid_inst = d' })
renameInstD (XInstDecl nec) = noExtCon nec

renameDerivD :: DerivDecl GhcRn -> RnM (DerivDecl DocNameI)
renameDerivD (DerivDecl { deriv_type = ty
                        , deriv_strategy = strat
                        , deriv_overlap_mode = omode }) = do
  ty'    <- renameLSigWcType ty
  strat' <- mapM (mapM renameDerivStrategy) strat
  return (DerivDecl { deriv_ext = noExtField
                    , deriv_type = ty'
                    , deriv_strategy = strat'
                    , deriv_overlap_mode = omode })
renameDerivD (XDerivDecl nec) = noExtCon nec

renameDerivStrategy :: DerivStrategy GhcRn -> RnM (DerivStrategy DocNameI)
renameDerivStrategy StockStrategy    = pure StockStrategy
renameDerivStrategy AnyclassStrategy = pure AnyclassStrategy
renameDerivStrategy NewtypeStrategy  = pure NewtypeStrategy
renameDerivStrategy (ViaStrategy ty) = ViaStrategy <$> renameLSigType ty

renameClsInstD :: ClsInstDecl GhcRn -> RnM (ClsInstDecl DocNameI)
renameClsInstD (ClsInstDecl { cid_overlap_mode = omode
                            , cid_poly_ty =ltype, cid_tyfam_insts = lATs
                            , cid_datafam_insts = lADTs }) = do
  ltype' <- renameLSigType ltype
  lATs'  <- mapM (mapM renameTyFamInstD) lATs
  lADTs' <- mapM (mapM renameDataFamInstD) lADTs
  return (ClsInstDecl { cid_ext = noExtField, cid_overlap_mode = omode
                      , cid_poly_ty = ltype', cid_binds = emptyBag
                      , cid_sigs = []
                      , cid_tyfam_insts = lATs', cid_datafam_insts = lADTs' })
renameClsInstD (XClsInstDecl nec) = noExtCon nec


renameTyFamInstD :: TyFamInstDecl GhcRn -> RnM (TyFamInstDecl DocNameI)
renameTyFamInstD (TyFamInstDecl { tfid_eqn = eqn })
  = do { eqn' <- renameTyFamInstEqn eqn
       ; return (TyFamInstDecl { tfid_eqn = eqn' }) }

renameTyFamInstEqn :: TyFamInstEqn GhcRn -> RnM (TyFamInstEqn DocNameI)
renameTyFamInstEqn eqn
  = renameImplicit rename_ty_fam_eqn eqn
  where
    rename_ty_fam_eqn
      :: FamEqn GhcRn (LHsType GhcRn)
      -> RnM (FamEqn DocNameI (LHsType DocNameI))
    rename_ty_fam_eqn (FamEqn { feqn_tycon = tc, feqn_bndrs = bndrs
                              , feqn_pats = pats, feqn_fixity = fixity
                              , feqn_rhs = rhs })
      = do { tc' <- renameL tc
           ; bndrs' <- traverse (mapM renameLTyVarBndr) bndrs
           ; pats' <- mapM renameLTypeArg pats
           ; rhs' <- renameLType rhs
           ; return (FamEqn { feqn_ext    = noExtField
                            , feqn_tycon  = tc'
                            , feqn_bndrs  = bndrs'
                            , feqn_pats   = pats'
                            , feqn_fixity = fixity
                            , feqn_rhs    = rhs' }) }
    rename_ty_fam_eqn (XFamEqn nec) = noExtCon nec

renameTyFamDefltD :: TyFamDefltDecl GhcRn -> RnM (TyFamDefltDecl DocNameI)
renameTyFamDefltD = renameTyFamInstD

renameDataFamInstD :: DataFamInstDecl GhcRn -> RnM (DataFamInstDecl DocNameI)
renameDataFamInstD (DataFamInstDecl { dfid_eqn = eqn })
  = do { eqn' <- renameImplicit rename_data_fam_eqn eqn
       ; return (DataFamInstDecl { dfid_eqn = eqn' }) }
  where
    rename_data_fam_eqn
      :: FamEqn GhcRn (HsDataDefn GhcRn)
      -> RnM (FamEqn DocNameI (HsDataDefn DocNameI))
    rename_data_fam_eqn (FamEqn { feqn_tycon = tc, feqn_bndrs = bndrs
                                , feqn_pats = pats, feqn_fixity = fixity
                                , feqn_rhs = defn })
      = do { tc' <- renameL tc
           ; bndrs' <- traverse (mapM renameLTyVarBndr) bndrs
           ; pats' <- mapM renameLTypeArg pats
           ; defn' <- renameDataDefn defn
           ; return (FamEqn { feqn_ext    = noExtField
                            , feqn_tycon  = tc'
                            , feqn_bndrs  = bndrs'
                            , feqn_pats   = pats'
                            , feqn_fixity = fixity
                            , feqn_rhs    = defn' }) }
    rename_data_fam_eqn (XFamEqn nec) = noExtCon nec

renameImplicit :: (in_thing -> RnM out_thing)
               -> HsImplicitBndrs GhcRn in_thing
               -> RnM (HsImplicitBndrs DocNameI out_thing)
renameImplicit rn_thing (HsIB { hsib_body = thing })
  = do { thing' <- rn_thing thing
       ; return (HsIB { hsib_body = thing'
                      , hsib_ext = noExtField }) }
renameImplicit _ (XHsImplicitBndrs nec) = noExtCon nec

renameWc :: (in_thing -> RnM out_thing)
         -> HsWildCardBndrs GhcRn in_thing
         -> RnM (HsWildCardBndrs DocNameI out_thing)
renameWc rn_thing (HsWC { hswc_body = thing })
  = do { thing' <- rn_thing thing
       ; return (HsWC { hswc_body = thing'
                      , hswc_ext = noExtField }) }
renameWc _ (XHsWildCardBndrs nec) = noExtCon nec

renameDocInstance :: DocInstance GhcRn -> RnM (DocInstance DocNameI)
renameDocInstance (inst, idoc, L l n, m) = do
  inst' <- renameInstHead inst
  n' <- rename n
  idoc' <- mapM renameDoc idoc
  return (inst', idoc', L l n', m)

renameExportItem :: ExportItem GhcRn -> RnM (ExportItem DocNameI)
renameExportItem item = case item of
  ExportModule mdl -> return (ExportModule mdl)
  ExportGroup lev id_ doc -> do
    doc' <- renameDoc doc
    return (ExportGroup lev id_ doc')
  ExportDecl decl pats doc subs instances fixities splice -> do
    decl' <- renameLDecl decl
    pats' <- renamePats pats
    doc'  <- renameDocForDecl doc
    subs' <- mapM renameSub subs
    instances' <- forM instances renameDocInstance
    fixities' <- forM fixities $ \(name, fixity) -> do
      name' <- lookupRn name
      return (name', fixity)
    return (ExportDecl decl' pats' doc' subs' instances' fixities' splice)
  ExportNoDecl x subs -> do
    x'    <- lookupRn x
    subs' <- mapM lookupRn subs
    return (ExportNoDecl x' subs')
  ExportDoc doc -> do
    doc' <- renameDoc doc
    return (ExportDoc doc')


renameSub :: (Name, DocForDecl Name) -> RnM (DocName, DocForDecl DocName)
renameSub (n,doc) = do
  n' <- rename n
  doc' <- renameDocForDecl doc
  return (n', doc')<|MERGE_RESOLUTION|>--- conflicted
+++ resolved
@@ -23,11 +23,7 @@
 import GHC hiding (NoLink)
 import GHC.Types.Name
 import Outputable ( panic )
-<<<<<<< HEAD
-import GHC.Types.Name.RdrName (RdrName(Exact))
-=======
 import GHC.Types.Name.Reader (RdrName(Exact))
->>>>>>> 3c2944c0
 import TysWiredIn (eqTyCon_RDR)
 
 import Control.Applicative
