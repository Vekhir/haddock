{-# LANGUAGE FlexibleContexts #-}
{-# LANGUAGE Rank2Types #-}
{-# LANGUAGE ScopedTypeVariables #-}
{-# LANGUAGE TypeApplications #-}
{-# LANGUAGE RecordWildCards #-}
<<<<<<< HEAD
{-# LANGUAGE GADTs #-}
=======
>>>>>>> 838277a0
{-# OPTIONS_GHC -Wno-incomplete-record-updates #-}

module Haddock.Interface.Specialize
    ( specializeInstHead
    ) where


import Haddock.GhcUtils ( hsTyVarBndrName )
import Haddock.Syb
import Haddock.Types

import GHC
import GHC.Types.Name
import GHC.Data.FastString
import GHC.Builtin.Types ( listTyConName, unrestrictedFunTyConName )
import GHC.Parser.Annotation (IsUnicodeSyntax(..))

import Control.Monad
import Control.Monad.Trans.State

import Data.Data
import qualified Data.List as List
import Data.Maybe
import Data.Map (Map)
import qualified Data.Map as Map
import Data.Set (Set)
import qualified Data.Set as Set

-- | Instantiate all occurrences of given names with corresponding types.
specialize :: Data a => [(Name, HsType GhcRn)] -> a -> a
specialize specs = go spec_map0
  where
    go :: forall x. Data x => Map Name (HsType GhcRn) -> x -> x
    go spec_map = everywhereButType @Name $ mkT $ sugar . strip_kind_sig . specialize_ty_var spec_map

    strip_kind_sig :: HsType GhcRn -> HsType GhcRn
    strip_kind_sig (HsKindSig _ (L _ t) _) = t
    strip_kind_sig typ = typ

    specialize_ty_var :: Map Name (HsType GhcRn) -> HsType GhcRn -> HsType GhcRn
    specialize_ty_var spec_map (HsTyVar _ _ (L _ name'))
      | Just t <- Map.lookup name' spec_map = t
    specialize_ty_var _ typ = typ

    -- This is a tricky recursive definition. By adding in the specializations
    -- one by one, we should avoid infinite loops.
    spec_map0 = foldr (\(n,t) acc -> Map.insert n (go acc t) acc) mempty specs

{-# SPECIALIZE specialize :: [(Name, HsType GhcRn)] -> HsType GhcRn -> HsType GhcRn #-}

-- | Instantiate given binders with corresponding types.
--
-- Again, it is just a convenience function around 'specialize'. Note that
-- length of type list should be the same as the number of binders.
<<<<<<< HEAD
specializeTyVarBndrs :: Data a => LHsQTyVars GhcRn -> [HsType GhcRn] -> a -> a
specializeTyVarBndrs bndrs typs =
    specialize $ zip bndrs' typs
=======
specializeTyVarBndrs :: LHsQTyVars GhcRn -> [HsType GhcRn] -> HsType GhcRn -> HsType GhcRn
specializeTyVarBndrs bndrs typs = specialize $ zip bndrs' typs
>>>>>>> 838277a0
  where
    bndrs' = map (hsTyVarBndrName . unLoc) . hsq_explicit $ bndrs



specializePseudoFamilyDecl :: LHsQTyVars GhcRn -> [HsType GhcRn]
                           -> PseudoFamilyDecl GhcRn
                           -> PseudoFamilyDecl GhcRn
specializePseudoFamilyDecl bndrs typs decl =
  decl {pfdTyVars = map (fmap (specializeTyVarBndrs bndrs typs)) (pfdTyVars decl)}

specializeSig :: LHsQTyVars GhcRn -> [HsType GhcRn]
              -> Sig GhcRn
              -> Sig GhcRn
specializeSig bndrs typs (TypeSig _ lnames typ) =
  TypeSig noExtField lnames (typ {hswc_body = noLoc typ'})
  where
    true_type :: HsSigType GhcRn
    true_type = unLoc (dropWildCards typ)
    typ' :: HsSigType GhcRn
    typ' = rename fv $ specializeTyVarBndrs bndrs typs true_type
    fv = foldr Set.union Set.empty . map freeVariablesType $ typs
specializeSig _ _ sig = sig


-- | Make all details of instance head (signatures, associated types)
-- specialized to that particular instance type.
specializeInstHead :: InstHead GhcRn -> InstHead GhcRn
specializeInstHead ihd@InstHead { ihdInstType = clsi@ClassInst { .. }, .. } =
    ihd { ihdInstType = instType' }
  where
    instType' = clsi
        { clsiSigs = map specializeSig' clsiSigs
        , clsiAssocTys = map specializeFamilyDecl' clsiAssocTys
        }
    specializeSig' = specializeSig clsiTyVars ihdTypes
    specializeFamilyDecl' = specializePseudoFamilyDecl clsiTyVars ihdTypes
specializeInstHead ihd = ihd


-- | Make given type use tuple and list literals where appropriate.
--
-- After applying 'specialize' function some terms may not use idiomatic list
-- and tuple literals resulting in types like @[] a@ or @(,,) a b c@. This
-- can be fixed using 'sugar' function, that will turn such types into @[a]@
-- and @(a, b, c)@.
sugar :: HsType GhcRn -> HsType GhcRn
sugar = sugarOperators . sugarTuples . sugarLists

sugarLists :: NamedThing (IdP (GhcPass p)) => HsType (GhcPass p) -> HsType (GhcPass p)
sugarLists (HsAppTy _ (L _ (HsTyVar _ _ (L _ name))) ltyp)
    | getName name == listTyConName = HsListTy noExtField ltyp
sugarLists typ = typ


sugarTuples :: NamedThing (IdP (GhcPass p)) => HsType (GhcPass p) -> HsType (GhcPass p)
sugarTuples typ =
    aux [] typ
  where
    aux apps (HsAppTy _ (L _ ftyp) atyp) = aux (atyp:apps) ftyp
    aux apps (HsParTy _ (L _ typ')) = aux apps typ'
    aux apps (HsTyVar _ _ (L _ name))
        | isBuiltInSyntax name' && suitable = HsTupleTy noExtField HsBoxedOrConstraintTuple apps
      where
        name' = getName name
        strName = getOccString name
        suitable = case parseTupleArity strName of
            Just arity -> arity == length apps
            Nothing -> False
    aux _ _ = typ


sugarOperators :: NamedThing (IdP (GhcPass p)) => HsType (GhcPass p) -> HsType (GhcPass p)
sugarOperators (HsAppTy _ (L _ (HsAppTy _ (L _ (HsTyVar _ _ (L l name))) la)) lb)
    | isSymOcc $ getOccName name' = mkHsOpTy la (L l name) lb
    | unrestrictedFunTyConName == name' = HsFunTy noExtField (HsUnrestrictedArrow NormalSyntax) la lb
  where
    name' = getName name
sugarOperators typ = typ


-- | Compute arity of given tuple operator.
--
-- >>> parseTupleArity "(,,)"
-- Just 3
--
-- >>> parseTupleArity "(,,,,)"
-- Just 5
--
-- >>> parseTupleArity "abc"
-- Nothing
--
-- >>> parseTupleArity "()"
-- Nothing
parseTupleArity :: String -> Maybe Int
parseTupleArity ('(':commas) = do
    n <- parseCommas commas
    guard $ n /= 0
    return $ n + 1
  where
    parseCommas (',':rest) = (+ 1) <$> parseCommas rest
    parseCommas ")" = Just 0
    parseCommas _ = Nothing
parseTupleArity _ = Nothing


-- | Haskell AST type representation.
--
-- This type is used for renaming (more below), essentially the ambiguous (!)
-- version of 'Name'. So, why is this 'FastString' instead of 'OccName'? Well,
-- it was 'OccName' before, but turned out that 'OccName' sometimes also
-- contains namespace information, differentiating visually same types.
--
-- And 'FastString' is used because it is /visual/ part of 'OccName' - it is
-- not converted to 'String' or alike to avoid new allocations. Additionally,
-- since it is stored mostly in 'Set', fast comparison of 'FastString' is also
-- quite nice.
newtype NameRep
   = NameRep FastString
   deriving (Eq)

instance Ord NameRep where
   compare (NameRep fs1) (NameRep fs2) = uniqCompareFS fs1 fs2


getNameRep :: NamedThing name => name -> NameRep
getNameRep = NameRep . getOccFS

nameRepString :: NameRep -> String
nameRepString (NameRep fs) = unpackFS fs

stringNameRep :: String -> NameRep
stringNameRep = NameRep . mkFastString

setInternalNameRep :: SetName name => NameRep -> name -> name
setInternalNameRep (NameRep fs) = setInternalOccName (mkVarOccFS fs)

setInternalOccName :: SetName name => OccName -> name -> name
setInternalOccName occ name =
    setName nname' name
  where
    nname = getName name
    nname' = mkInternalName (nameUnique nname) occ (nameSrcSpan nname)


-- | Compute set of free variables of a given 'HsType'.
freeVariablesType :: HsType GhcRn -> Set Name
freeVariablesType =
    everythingWithState Set.empty Set.union
      (mkQ (\ctx -> (Set.empty, ctx)) queryType)

-- | Compute set of free variables of a given 'HsType'.
freeVariablesSigType :: HsSigType GhcRn -> Set Name
freeVariablesSigType =
    everythingWithState Set.empty Set.union
      (mkQ (\ctx -> (Set.empty, ctx)) queryType `extQ` querySigType)

queryType :: HsType GhcRn -> Set Name -> (Set Name, Set Name)
queryType term ctx = case term of
    HsForAllTy _ tele _ ->
        (Set.empty, Set.union ctx (teleNames tele))
    HsTyVar _ _ (L _ name)
        | getName name `Set.member` ctx -> (Set.empty, ctx)
        | otherwise -> (Set.singleton $ getName name, ctx)
    _ -> (Set.empty, ctx)
  where
    teleNames :: HsForAllTelescope GhcRn -> Set Name
    teleNames (HsForAllVis   _ bndrs) = bndrsNames bndrs
    teleNames (HsForAllInvis _ bndrs) = bndrsNames bndrs

<<<<<<< HEAD
querySigType :: HsSigType GhcRn -> Set Name -> (Set Name, Set Name)
querySigType (HsSig { sig_bndrs = outer_bndrs }) ctx =
  (Set.empty, Set.union ctx (bndrsNames (hsOuterExplicitBndrs outer_bndrs)))

bndrsNames :: [LHsTyVarBndr flag GhcRn] -> Set Name
bndrsNames = Set.fromList . map (getName . tyVarName . unLoc)
=======
    bndrsNames = Set.fromList . map (getName . hsTyVarBndrName . unLoc)
>>>>>>> 838277a0


-- | Make given type visually unambiguous.
--
-- After applying 'specialize' method, some free type variables may become
-- visually ambiguous - for example, having @a -> b@ and specializing @a@ to
-- @(a -> b)@ we get @(a -> b) -> b@ where first occurrence of @b@ refers to
-- different type variable than latter one. Applying 'rename' function
-- will fix that type to be visually unambiguous again (making it something
-- like @(a -> b0) -> b@).
rename :: Set Name -> HsSigType GhcRn -> HsSigType GhcRn
rename fv typ = evalState (renameSigType typ) env
  where
    env = RenameEnv
      { rneHeadFVs = Map.fromList . map mkPair . Set.toList $ fv
      , rneSigFVs = Set.map getNameRep $ freeVariablesSigType typ
      , rneCtx = Map.empty
      }
    mkPair name = (getNameRep name, name)

-- | Renaming monad.
type Rename name = State (RenameEnv name)

data RenameEnv name = RenameEnv
  { rneHeadFVs :: Map NameRep Name
  , rneSigFVs :: Set NameRep
  , rneCtx :: Map Name name
  }


renameSigType :: HsSigType GhcRn -> Rename (IdP GhcRn) (HsSigType GhcRn)
renameSigType (HsSig x bndrs body) =
  HsSig x <$> renameOuterTyVarBndrs bndrs <*> renameLType body

renameOuterTyVarBndrs :: HsOuterTyVarBndrs flag GhcRn
                      -> Rename (IdP GhcRn) (HsOuterTyVarBndrs flag GhcRn)
renameOuterTyVarBndrs (HsOuterImplicit imp_tvs) =
  HsOuterImplicit <$> mapM renameName imp_tvs
renameOuterTyVarBndrs (HsOuterExplicit x exp_bndrs) =
  HsOuterExplicit x <$> mapM renameLBinder exp_bndrs

renameType :: HsType GhcRn -> Rename (IdP GhcRn) (HsType GhcRn)
renameType (HsForAllTy x tele lt) =
    HsForAllTy x
        <$> renameForAllTelescope tele
        <*> renameLType lt
renameType (HsQualTy x lctxt lt) =
    HsQualTy x
        <$> located renameContext lctxt
        <*> renameLType lt
renameType (HsTyVar x ip name) = HsTyVar x ip <$> located renameName name
renameType t@(HsStarTy _ _) = pure t
renameType (HsAppTy x lf la) = HsAppTy x <$> renameLType lf <*> renameLType la
renameType (HsAppKindTy x lt lk) = HsAppKindTy x <$> renameLType lt <*> renameLKind lk
renameType (HsFunTy x w la lr) = HsFunTy x <$> renameHsArrow w <*> renameLType la <*> renameLType lr
renameType (HsListTy x lt) = HsListTy x <$> renameLType lt
renameType (HsTupleTy x srt lt) = HsTupleTy x srt <$> mapM renameLType lt
renameType (HsSumTy x lt) = HsSumTy x <$> mapM renameLType lt
renameType (HsOpTy x la lop lb) =
    HsOpTy x <$> renameLType la <*> located renameName lop <*> renameLType lb
renameType (HsParTy x lt) = HsParTy x <$> renameLType lt
renameType (HsIParamTy x ip lt) = HsIParamTy x ip <$> renameLType lt
renameType (HsKindSig x lt lk) = HsKindSig x <$> renameLType lt <*> pure lk
renameType t@(HsSpliceTy _ _) = pure t
renameType (HsDocTy x lt doc) = HsDocTy x <$> renameLType lt <*> pure doc
renameType (HsBangTy x bang lt) = HsBangTy x bang <$> renameLType lt
renameType t@(HsRecTy _ _) = pure t
renameType t@(XHsType _) = pure t
renameType (HsExplicitListTy x ip ltys) =
    HsExplicitListTy x ip <$> renameLTypes ltys
renameType (HsExplicitTupleTy x ltys) =
    HsExplicitTupleTy x <$> renameLTypes ltys
renameType t@(HsTyLit _ _) = pure t
renameType (HsWildCardTy wc) = pure (HsWildCardTy wc)

renameHsArrow :: HsArrow GhcRn -> Rename (IdP GhcRn) (HsArrow GhcRn)
renameHsArrow (HsExplicitMult u p) = HsExplicitMult u <$> renameLType p
renameHsArrow mult = pure mult


renameLType :: LHsType GhcRn -> Rename (IdP GhcRn) (LHsType GhcRn)
renameLType = located renameType

renameLKind :: LHsKind GhcRn -> Rename (IdP GhcRn) (LHsKind GhcRn)
renameLKind = renameLType

renameLTypes :: [LHsType GhcRn] -> Rename (IdP GhcRn) [LHsType GhcRn]
renameLTypes = mapM renameLType


renameContext :: HsContext GhcRn -> Rename (IdP GhcRn) (HsContext GhcRn)
renameContext = renameLTypes

renameForAllTelescope :: HsForAllTelescope GhcRn
                      -> Rename (IdP GhcRn) (HsForAllTelescope GhcRn)
renameForAllTelescope (HsForAllVis x bndrs) =
  HsForAllVis x <$> mapM renameLBinder bndrs
renameForAllTelescope (HsForAllInvis x bndrs) =
  HsForAllInvis x <$> mapM renameLBinder bndrs

renameBinder :: HsTyVarBndr flag GhcRn -> Rename (IdP GhcRn) (HsTyVarBndr flag GhcRn)
renameBinder (UserTyVar x fl lname) = UserTyVar x fl <$> located renameName lname
renameBinder (KindedTyVar x fl lname lkind) =
  KindedTyVar x fl <$> located renameName lname <*> located renameType lkind

renameLBinder :: LHsTyVarBndr flag GhcRn -> Rename (IdP GhcRn) (LHsTyVarBndr flag GhcRn)
renameLBinder = located renameBinder

-- | Core renaming logic.
renameName :: (Eq name, SetName name) => name -> Rename name name
renameName name = do
    RenameEnv { .. } <- get
    case Map.lookup (getName name) rneCtx of
      Nothing
        | Just headTv <- Map.lookup (getNameRep name) rneHeadFVs
        , headTv /= getName name -> freshName name
      Just name' -> return name'
      _ -> return name


-- | Generate fresh occurrence name, put it into context and return.
freshName :: SetName name => name -> Rename name name
freshName name = do
    taken <- takenNames
    let name' = setInternalNameRep (findFreshName taken rep) name
    modify $ \rne -> rne
      { rneCtx = Map.insert (getName name) name' (rneCtx rne) }
    return name'
  where
    nname = getName name
    rep = getNameRep nname


takenNames :: NamedThing name => Rename name (Set NameRep)
takenNames = do
    RenameEnv { .. } <- get
    return $ Set.unions [headReps rneHeadFVs, rneSigFVs, ctxElems rneCtx]
  where
    headReps = Set.fromList . Map.keys
    ctxElems = Set.fromList . map getNameRep . Map.elems


findFreshName :: Set NameRep -> NameRep -> NameRep
findFreshName taken =
    fromJust . List.find isFresh . alternativeNames
  where
    isFresh = not . flip Set.member taken


alternativeNames :: NameRep -> [NameRep]
alternativeNames name =
    [ stringNameRep $ str ++ show i | i :: Int <- [0..] ]
  where
    str = nameRepString name


located :: Functor f => (a -> f b) -> Located a -> f (Located b)
<<<<<<< HEAD
located f (L loc e) = L loc <$> f e


tyVarName :: HsTyVarBndr flag GhcRn -> IdP GhcRn
tyVarName (UserTyVar _ _ name) = unLoc name
tyVarName (KindedTyVar _ _ (L _ name) _) = name
=======
located f (L loc e) = L loc <$> f e
>>>>>>> 838277a0
<|MERGE_RESOLUTION|>--- conflicted
+++ resolved
@@ -3,10 +3,7 @@
 {-# LANGUAGE ScopedTypeVariables #-}
 {-# LANGUAGE TypeApplications #-}
 {-# LANGUAGE RecordWildCards #-}
-<<<<<<< HEAD
 {-# LANGUAGE GADTs #-}
-=======
->>>>>>> 838277a0
 {-# OPTIONS_GHC -Wno-incomplete-record-updates #-}
 
 module Haddock.Interface.Specialize
@@ -61,14 +58,8 @@
 --
 -- Again, it is just a convenience function around 'specialize'. Note that
 -- length of type list should be the same as the number of binders.
-<<<<<<< HEAD
 specializeTyVarBndrs :: Data a => LHsQTyVars GhcRn -> [HsType GhcRn] -> a -> a
-specializeTyVarBndrs bndrs typs =
-    specialize $ zip bndrs' typs
-=======
-specializeTyVarBndrs :: LHsQTyVars GhcRn -> [HsType GhcRn] -> HsType GhcRn -> HsType GhcRn
 specializeTyVarBndrs bndrs typs = specialize $ zip bndrs' typs
->>>>>>> 838277a0
   where
     bndrs' = map (hsTyVarBndrName . unLoc) . hsq_explicit $ bndrs
 
@@ -239,16 +230,12 @@
     teleNames (HsForAllVis   _ bndrs) = bndrsNames bndrs
     teleNames (HsForAllInvis _ bndrs) = bndrsNames bndrs
 
-<<<<<<< HEAD
 querySigType :: HsSigType GhcRn -> Set Name -> (Set Name, Set Name)
 querySigType (HsSig { sig_bndrs = outer_bndrs }) ctx =
   (Set.empty, Set.union ctx (bndrsNames (hsOuterExplicitBndrs outer_bndrs)))
 
 bndrsNames :: [LHsTyVarBndr flag GhcRn] -> Set Name
 bndrsNames = Set.fromList . map (getName . tyVarName . unLoc)
-=======
-    bndrsNames = Set.fromList . map (getName . hsTyVarBndrName . unLoc)
->>>>>>> 838277a0
 
 
 -- | Make given type visually unambiguous.
@@ -406,13 +393,9 @@
 
 
 located :: Functor f => (a -> f b) -> Located a -> f (Located b)
-<<<<<<< HEAD
 located f (L loc e) = L loc <$> f e
 
 
 tyVarName :: HsTyVarBndr flag GhcRn -> IdP GhcRn
 tyVarName (UserTyVar _ _ name) = unLoc name
-tyVarName (KindedTyVar _ _ (L _ name) _) = name
-=======
-located f (L loc e) = L loc <$> f e
->>>>>>> 838277a0
+tyVarName (KindedTyVar _ _ (L _ name) _) = name