--- conflicted
+++ resolved
@@ -33,11 +33,7 @@
 import Haddock.Types
 import GHC.Types.Name
 import Outputable ( showPpr, showSDoc )
-<<<<<<< HEAD
-import GHC.Types.Name.RdrName
-=======
 import GHC.Types.Name.Reader
->>>>>>> 3c2944c0
 import EnumSet
 import GHC.Rename.Env (dataTcOccs)
 
