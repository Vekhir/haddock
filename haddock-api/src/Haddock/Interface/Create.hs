{-# LANGUAGE CPP, TupleSections, BangPatterns, LambdaCase #-}
{-# LANGUAGE TypeFamilies #-}
{-# LANGUAGE ViewPatterns #-}
{-# OPTIONS_GHC -Wwarn #-}
-----------------------------------------------------------------------------
-- |
-- Module      :  Haddock.Interface.Create
-- Copyright   :  (c) Simon Marlow      2003-2006,
--                    David Waern       2006-2009,
--                    Mateusz Kowalczyk 2013
-- License     :  BSD-like
--
-- Maintainer  :  haddock@projects.haskell.org
-- Stability   :  experimental
-- Portability :  portable
--
-- This module provides a single function 'createInterface',
-- which creates a Haddock 'Interface' from the typechecking
-- results 'TypecheckedModule' from GHC.
-----------------------------------------------------------------------------
module Haddock.Interface.Create (createInterface) where

import Documentation.Haddock.Doc (metaDocAppend)
import Haddock.Types
import Haddock.Options
import Haddock.GhcUtils
import Haddock.Utils
import Haddock.Convert
import Haddock.Interface.LexParseRn

import Data.Bifunctor
import Data.Bitraversable
import qualified Data.Map as M
import Data.Map (Map)
import Data.List
import Data.Maybe
import Data.Ord
import Control.Applicative
import Control.Monad
import Data.Traversable

import Avail hiding (avail)
import qualified Avail
import qualified Module
import qualified SrcLoc
import ConLike (ConLike(..))
import GHC
import HscTypes
import Name
import NameSet
import NameEnv
import Packages   ( lookupModuleInAllPackages, PackageName(..) )
import Bag
import RdrName
import TcRnTypes
import FastString ( unpackFS, bytesFS )
import BasicTypes ( StringLiteral(..), SourceText(..), PromotionFlag(..) )
import qualified Outputable as O


-- | Use a 'TypecheckedModule' to produce an 'Interface'.
-- To do this, we need access to already processed modules in the topological
-- sort. That's what's in the 'IfaceMap'.
createInterface :: TypecheckedModule
                -> [Flag]       -- Boolean flags
                -> IfaceMap     -- Locally processed modules
                -> InstIfaceMap -- External, already installed interfaces
                -> ErrMsgGhc Interface
createInterface tm flags modMap instIfaceMap = do

  let ms             = pm_mod_summary . tm_parsed_module $ tm
      mi             = moduleInfo tm
      L _ hsm        = parsedSource tm
      !safety        = modInfoSafe mi
      mdl            = ms_mod ms
      sem_mdl        = tcg_semantic_mod (fst (tm_internals_ tm))
      is_sig         = ms_hsc_src ms == HsigFile
      dflags         = ms_hspp_opts ms
      !instances     = modInfoInstances mi
      !fam_instances = md_fam_insts md
      !exportedNames = modInfoExportsWithSelectors mi
      (pkgNameFS, _) = modulePackageInfo dflags flags (Just mdl)
      pkgName        = fmap (unpackFS . (\(PackageName n) -> n)) pkgNameFS

      (TcGblEnv { tcg_rdr_env = gre
                , tcg_warns   = warnings
                , tcg_exports = all_exports0
                }, md) = tm_internals_ tm
      all_local_avails = gresToAvailInfo . filter isLocalGRE . globalRdrEnvElts $ gre

  -- The 'pkgName' is necessary to decide what package to mention in "@since"
  -- annotations. Not having it is not fatal though.
  --
  -- Cabal can be trusted to pass the right flags, so this warning should be
  -- mostly encountered when running Haddock outside of Cabal.
  when (isNothing pkgName) $
    liftErrMsg $ tell [ "Warning: Package name is not available." ]

  -- The renamed source should always be available to us, but it's best
  -- to be on the safe side.
  (group_, imports, mayExports, mayDocHeader) <-
    case renamedSource tm of
      Nothing -> do
        liftErrMsg $ tell [ "Warning: Renamed source is not available." ]
        return (emptyRnGroup, [], Nothing, Nothing)
      Just x -> return x

  opts <- liftErrMsg $ mkDocOpts (haddockOptions dflags) flags mdl

  -- Process the top-level module header documentation.
  (!info, mbDoc) <- liftErrMsg $ processModuleHeader dflags pkgName gre safety mayDocHeader

  let declsWithDocs = topDecls group_

      exports0 = fmap (map (first unLoc)) mayExports
      (all_exports, exports)
        | OptIgnoreExports `elem` opts = (all_local_avails, Nothing)
        | otherwise = (all_exports0, exports0)

      unrestrictedImportedMods
        -- module re-exports are only possible with
        -- explicit export list
        | Just{} <- exports
        = unrestrictedModuleImports (map unLoc imports)
        | otherwise = M.empty

      fixMap = mkFixMap group_
      (decls, _) = unzip declsWithDocs
      localInsts = filter (nameIsLocalOrFrom sem_mdl)
                        $  map getName fam_instances
                        ++ map getName instances
      -- Locations of all TH splices
      splices = [ l | L l (SpliceD _ _) <- hsmodDecls hsm ]

  warningMap <- liftErrMsg (mkWarningMap dflags warnings gre exportedNames)

  maps@(!docMap, !argMap, !declMap, _) <-
    liftErrMsg (mkMaps dflags pkgName gre localInsts declsWithDocs)

  let allWarnings = M.unions (warningMap : map ifaceWarningMap (M.elems modMap))

  -- The MAIN functionality: compute the export items which will
  -- each be the actual documentation of this module.
  exportItems <- mkExportItems is_sig modMap pkgName mdl sem_mdl allWarnings gre
                   exportedNames decls maps fixMap unrestrictedImportedMods
                   splices exports all_exports instIfaceMap dflags

  let !visibleNames = mkVisibleNames maps exportItems opts

  -- Measure haddock documentation coverage.
  let prunedExportItems0 = pruneExportItems exportItems
      !haddockable = 1 + length exportItems -- module + exports
      !haddocked = (if isJust mbDoc then 1 else 0) + length prunedExportItems0
      !coverage = (haddockable, haddocked)

  -- Prune the export list to just those declarations that have
  -- documentation, if the 'prune' option is on.
  let prunedExportItems'
        | OptPrune `elem` opts = prunedExportItems0
        | otherwise = exportItems
      !prunedExportItems = seqList prunedExportItems' `seq` prunedExportItems'

  let !aliases =
        mkAliasMap dflags $ tm_renamed_source tm

  modWarn <- liftErrMsg (moduleWarning dflags gre warnings)

  return $! Interface {
    ifaceMod               = mdl
  , ifaceIsSig             = is_sig
  , ifaceOrigFilename      = msHsFilePath ms
  , ifaceInfo              = info
  , ifaceDoc               = Documentation mbDoc modWarn
  , ifaceRnDoc             = Documentation Nothing Nothing
  , ifaceOptions           = opts
  , ifaceDocMap            = docMap
  , ifaceArgMap            = argMap
  , ifaceRnDocMap          = M.empty
  , ifaceRnArgMap          = M.empty
  , ifaceExportItems       = prunedExportItems
  , ifaceRnExportItems     = []
  , ifaceExports           = exportedNames
  , ifaceVisibleExports    = visibleNames
  , ifaceDeclMap           = declMap
  , ifaceFixMap            = fixMap
  , ifaceModuleAliases     = aliases
  , ifaceInstances         = instances
  , ifaceFamInstances      = fam_instances
  , ifaceOrphanInstances   = [] -- Filled in `attachInstances`
  , ifaceRnOrphanInstances = [] -- Filled in `renameInterface`
  , ifaceHaddockCoverage   = coverage
  , ifaceWarningMap        = warningMap
  , ifaceHieFile           = Just $ ml_hie_file $ ms_location ms
  , ifaceDynFlags          = dflags
  }


-- | Given all of the @import M as N@ declarations in a package,
-- create a mapping from the module identity of M, to an alias N
-- (if there are multiple aliases, we pick the last one.)  This
-- will go in 'ifaceModuleAliases'.
mkAliasMap :: DynFlags -> Maybe RenamedSource -> M.Map Module ModuleName
mkAliasMap dflags mRenamedSource =
  case mRenamedSource of
    Nothing -> M.empty
    Just (_,impDecls,_,_) ->
      M.fromList $
      mapMaybe (\(SrcLoc.L _ impDecl) -> do
        SrcLoc.L _ alias <- ideclAs impDecl
        return $
          (lookupModuleDyn dflags
             -- TODO: This is supremely dodgy, because in general the
             -- UnitId isn't going to look anything like the package
             -- qualifier (even with old versions of GHC, the
             -- IPID would be p-0.1, but a package qualifier never
             -- has a version number it.  (Is it possible that in
             -- Haddock-land, the UnitIds never have version numbers?
             -- I, ezyang, have not quite understand Haddock's package
             -- identifier model.)
             --
             -- Additionally, this is simulating some logic GHC already
             -- has for deciding how to qualify names when it outputs
             -- them to the user.  We should reuse that information;
             -- or at least reuse the renamed imports, which know what
             -- they import!
             (fmap Module.fsToUnitId $
              fmap sl_fs $ ideclPkgQual impDecl)
             (case ideclName impDecl of SrcLoc.L _ name -> name),
           alias))
        impDecls

-- We want to know which modules are imported without any qualification. This
-- way we can display module reexports more compactly. This mapping also looks
-- through aliases:
--
-- module M (module X) where
--   import M1 as X
--   import M2 as X
--
-- With our mapping we know that we can display exported modules M1 and M2.
--
unrestrictedModuleImports :: [ImportDecl name] -> M.Map ModuleName [ModuleName]
unrestrictedModuleImports idecls =
  M.map (map (unLoc . ideclName))
  $ M.filter (all isInteresting) impModMap
  where
    impModMap =
      M.fromListWith (++) (concatMap moduleMapping idecls)

    moduleMapping idecl =
      concat [ [ (unLoc (ideclName idecl), [idecl]) ]
             , [ (unLoc mod_name, [idecl])
               | Just mod_name <- [ideclAs idecl]
               ]
             ]

    isInteresting idecl =
      case ideclHiding idecl of
        -- i) no subset selected
        Nothing             -> True
        -- ii) an import with a hiding clause
        -- without any names
        Just (True, L _ []) -> True
        -- iii) any other case of qualification
        _                   -> False

-- Similar to GHC.lookupModule
-- ezyang: Not really...
lookupModuleDyn ::
  DynFlags -> Maybe UnitId -> ModuleName -> Module
lookupModuleDyn _ (Just pkgId) mdlName =
  Module.mkModule pkgId mdlName
lookupModuleDyn dflags Nothing mdlName =
  case lookupModuleInAllPackages dflags mdlName of
    (m,_):_ -> m
    [] -> Module.mkModule Module.mainUnitId mdlName


-------------------------------------------------------------------------------
-- Warnings
-------------------------------------------------------------------------------

mkWarningMap :: DynFlags -> Warnings -> GlobalRdrEnv -> [Name] -> ErrMsgM WarningMap
mkWarningMap dflags warnings gre exps = case warnings of
  NoWarnings  -> pure M.empty
  WarnAll _   -> pure M.empty
  WarnSome ws ->
    let ws' = [ (n, w)
              | (occ, w) <- ws
              , elt <- lookupGlobalRdrEnv gre occ
              , let n = gre_name elt, n `elem` exps ]
    in M.fromList <$> traverse (bitraverse pure (parseWarning dflags gre)) ws'

moduleWarning :: DynFlags -> GlobalRdrEnv -> Warnings -> ErrMsgM (Maybe (Doc Name))
moduleWarning _ _ NoWarnings = pure Nothing
moduleWarning _ _ (WarnSome _) = pure Nothing
moduleWarning dflags gre (WarnAll w) = Just <$> parseWarning dflags gre w

parseWarning :: DynFlags -> GlobalRdrEnv -> WarningTxt -> ErrMsgM (Doc Name)
parseWarning dflags gre w = case w of
  DeprecatedTxt _ msg -> format "Deprecated: " (foldMap (bytesFS . sl_fs . unLoc) msg)
  WarningTxt    _ msg -> format "Warning: "    (foldMap (bytesFS . sl_fs . unLoc) msg)
  where
    format x bs = DocWarning . DocParagraph . DocAppend (DocString x)
                  <$> processDocString dflags gre (mkHsDocStringUtf8ByteString bs)


-------------------------------------------------------------------------------
-- Doc options
--
-- Haddock options that are embedded in the source file
-------------------------------------------------------------------------------


mkDocOpts :: Maybe String -> [Flag] -> Module -> ErrMsgM [DocOption]
mkDocOpts mbOpts flags mdl = do
  opts <- case mbOpts of
    Just opts -> case words $ replace ',' ' ' opts of
      [] -> tell ["No option supplied to DOC_OPTION/doc_option"] >> return []
      xs -> liftM catMaybes (mapM parseOption xs)
    Nothing -> return []
  pure (foldl go opts flags)
  where
    mdlStr = moduleString mdl

    -- Later flags override earlier ones
    go os m | m == Flag_HideModule mdlStr     = OptHide : os
            | m == Flag_ShowModule mdlStr     = filter (/= OptHide) os
            | m == Flag_ShowAllModules        = filter (/= OptHide) os
            | m == Flag_IgnoreAllExports      = OptIgnoreExports : os
            | m == Flag_ShowExtensions mdlStr = OptIgnoreExports : os
            | otherwise                       = os

parseOption :: String -> ErrMsgM (Maybe DocOption)
parseOption "hide"            = return (Just OptHide)
parseOption "prune"           = return (Just OptPrune)
parseOption "ignore-exports"  = return (Just OptIgnoreExports)
parseOption "not-home"        = return (Just OptNotHome)
parseOption "show-extensions" = return (Just OptShowExtensions)
parseOption other = tell ["Unrecognised option: " ++ other] >> return Nothing


--------------------------------------------------------------------------------
-- Maps
--------------------------------------------------------------------------------


type Maps = (DocMap Name, ArgMap Name, DeclMap, InstMap)

-- | Create 'Maps' by looping through the declarations. For each declaration,
-- find its names, its subordinates, and its doc strings. Process doc strings
-- into 'Doc's.
mkMaps :: DynFlags
       -> Maybe Package  -- this package
       -> GlobalRdrEnv
       -> [Name]
       -> [(LHsDecl GhcRn, [HsDocString])]
       -> ErrMsgM Maps
mkMaps dflags pkgName gre instances decls = do
  (a, b, c) <- unzip3 <$> traverse mappings decls
  pure ( f' (map (nubByName fst) a)
       , f  (filterMapping (not . M.null) b)
       , f  (filterMapping (not . null) c)
       , instanceMap
       )
  where
    f :: (Ord a, Monoid b) => [[(a, b)]] -> Map a b
    f = M.fromListWith (<>) . concat

    f' :: [[(Name, MDoc Name)]] -> Map Name (MDoc Name)
    f' = M.fromListWith metaDocAppend . concat

    filterMapping :: (b -> Bool) ->  [[(a, b)]] -> [[(a, b)]]
    filterMapping p = map (filter (p . snd))

    mappings :: (LHsDecl GhcRn, [HsDocString])
             -> ErrMsgM ( [(Name, MDoc Name)]
                        , [(Name, Map Int (MDoc Name))]
                        , [(Name,  [LHsDecl GhcRn])]
                        )
    mappings (ldecl, docStrs) = do
      let L l decl = ldecl
          declDoc :: [HsDocString] -> Map Int HsDocString
                  -> ErrMsgM (Maybe (MDoc Name), Map Int (MDoc Name))
          declDoc strs m = do
            doc' <- processDocStrings dflags pkgName gre strs
            m'   <- traverse (processDocStringParas dflags pkgName gre) m
            pure (doc', m')

      (doc, args) <- declDoc docStrs (declTypeDocs decl)

      let
          subs :: [(Name, [HsDocString], Map Int HsDocString)]
          subs = subordinates instanceMap decl

      (subDocs, subArgs) <- unzip <$> traverse (\(_, strs, m) -> declDoc strs m) subs

      let
          ns = names l decl
          subNs = [ n | (n, _, _) <- subs ]
          dm = [ (n, d) | (n, Just d) <- zip ns (repeat doc) ++ zip subNs subDocs ]
          am = [ (n, args) | n <- ns ] ++ zip subNs subArgs
          cm = [ (n, [ldecl]) | n <- ns ++ subNs ]

      seqList ns `seq`
        seqList subNs `seq`
        doc `seq`
        seqList subDocs `seq`
        seqList subArgs `seq`
        pure (dm, am, cm)

    instanceMap :: Map SrcSpan Name
    instanceMap = M.fromList [ (getSrcSpan n, n) | n <- instances ]

    names :: SrcSpan -> HsDecl GhcRn -> [Name]
    names _ (InstD _ d) = maybeToList (M.lookup loc instanceMap) -- See note [2].
      where loc = case d of
              -- The CoAx's loc is the whole line, but only for TFs. The
              -- workaround is to dig into the family instance declaration and
              -- get the identifier with the right location.
              TyFamInstD _ (TyFamInstDecl d') -> getLoc (feqn_tycon (hsib_body d'))
              _ -> getInstLoc d
    names l (DerivD {}) = maybeToList (M.lookup l instanceMap) -- See note [2].
    names _ decl = getMainDeclBinder decl

-- Note [2]:
------------
-- We relate ClsInsts to InstDecls and DerivDecls using the SrcSpans buried
-- inside them. That should work for normal user-written instances (from
-- looking at GHC sources). We can assume that commented instances are
-- user-written. This lets us relate Names (from ClsInsts) to comments
-- (associated with InstDecls and DerivDecls).

--------------------------------------------------------------------------------
-- Declarations
--------------------------------------------------------------------------------


-- | Get all subordinate declarations inside a declaration, and their docs.
-- A subordinate declaration is something like the associate type or data
-- family of a type class.
subordinates :: InstMap
             -> HsDecl GhcRn
             -> [(Name, [HsDocString], Map Int HsDocString)]
subordinates instMap decl = case decl of
  InstD _ (ClsInstD _ d) -> do
    DataFamInstDecl { dfid_eqn = HsIB { hsib_body =
      FamEqn { feqn_tycon = L l _
             , feqn_rhs   = defn }}} <- unLoc <$> cid_datafam_insts d
    [ (n, [], M.empty) | Just n <- [M.lookup l instMap] ] ++ dataSubs defn

  InstD _ (DataFamInstD _ (DataFamInstDecl (HsIB { hsib_body = d })))
    -> dataSubs (feqn_rhs d)
  TyClD _ d | isClassDecl d -> classSubs d
            | isDataDecl  d -> dataSubs (tcdDataDefn d)
  _ -> []
  where
    classSubs dd = [ (name, doc, declTypeDocs d) | (L _ d, doc) <- classDecls dd
                   , name <- getMainDeclBinder d, not (isValD d)
                   ]
    dataSubs :: HsDataDefn GhcRn -> [(Name, [HsDocString], Map Int HsDocString)]
    dataSubs dd = constrs ++ fields ++ derivs
      where
        cons = map unL $ (dd_cons dd)
        constrs = [ (unL cname, maybeToList $ fmap unL $ con_doc c, conArgDocs c)
                  | c <- cons, cname <- getConNames c ]
        fields  = [ (extFieldOcc n, maybeToList $ fmap unL doc, M.empty)
                  | RecCon flds <- map getConArgs cons
                  , L _ (ConDeclField _ ns _ doc) <- (unLoc flds)
                  , L _ n <- ns ]
        derivs  = [ (instName, [unL doc], M.empty)
                  | (l, doc) <- mapMaybe (extract_deriv_ty . hsib_body) $
                                concatMap (unLoc . deriv_clause_tys . unLoc) $
                                unLoc $ dd_derivs dd
                  , Just instName <- [M.lookup l instMap] ]

        extract_deriv_ty :: LHsType GhcRn -> Maybe (SrcSpan, LHsDocString)
        extract_deriv_ty ty =
          case dL ty of
            -- deriving (forall a. C a {- ^ Doc comment -})
            L l (HsForAllTy{ hst_fvf = ForallInvis
                           , hst_body = dL->L _ (HsDocTy _ _ doc) })
                                  -> Just (l, doc)
            -- deriving (C a {- ^ Doc comment -})
            L l (HsDocTy _ _ doc) -> Just (l, doc)
            _                     -> Nothing

-- | Extract constructor argument docs from inside constructor decls.
conArgDocs :: ConDecl GhcRn -> Map Int HsDocString
conArgDocs con = case getConArgs con of
                   PrefixCon args -> go 0 (map unLoc args ++ ret)
                   InfixCon arg1 arg2 -> go 0 ([unLoc arg1, unLoc arg2] ++ ret)
                   RecCon _ -> go 1 ret
  where
    go n (HsDocTy _ _ (L _ ds) : tys) = M.insert n ds $ go (n+1) tys
    go n (HsBangTy _ _ (L _ (HsDocTy _ _ (L _ ds))) : tys) = M.insert n ds $ go (n+1) tys
    go n (_ : tys) = go (n+1) tys
    go _ [] = M.empty

    ret = case con of
            ConDeclGADT { con_res_ty = res_ty } -> [ unLoc res_ty ]
            _ -> []

-- | Extract function argument docs from inside top-level decls.
declTypeDocs :: HsDecl GhcRn -> Map Int HsDocString
declTypeDocs (SigD  _ (TypeSig _ _ ty))          = typeDocs (unLoc (hsSigWcType ty))
declTypeDocs (SigD  _ (ClassOpSig _ _ _ ty))     = typeDocs (unLoc (hsSigType ty))
declTypeDocs (SigD  _ (PatSynSig _ _ ty))        = typeDocs (unLoc (hsSigType ty))
declTypeDocs (ForD  _ (ForeignImport _ _ ty _))  = typeDocs (unLoc (hsSigType ty))
declTypeDocs (TyClD _ (SynDecl { tcdRhs = ty })) = typeDocs (unLoc ty)
declTypeDocs _ = M.empty

-- | Extract function argument docs from inside types.
typeDocs :: HsType GhcRn -> Map Int HsDocString
typeDocs = go 0
  where
    go n (HsForAllTy { hst_body = ty }) = go n (unLoc ty)
    go n (HsQualTy   { hst_body = ty }) = go n (unLoc ty)
    go n (HsFunTy _ (L _ (HsDocTy _ _ (L _ x))) (L _ ty)) = M.insert n x $ go (n+1) ty
    go n (HsFunTy _ _ ty) = go (n+1) (unLoc ty)
    go n (HsDocTy _ _ (L _ doc)) = M.singleton n doc
    go _ _ = M.empty

-- | All the sub declarations of a class (that we handle), ordered by
-- source location, with documentation attached if it exists.
classDecls :: TyClDecl GhcRn -> [(LHsDecl GhcRn, [HsDocString])]
classDecls class_ = filterDecls . collectDocs . sortByLoc $ decls
  where
    decls = docs ++ defs ++ sigs ++ ats
    docs  = mkDecls tcdDocs (DocD noExtField) class_
    defs  = mkDecls (bagToList . tcdMeths) (ValD noExtField) class_
    sigs  = mkDecls tcdSigs (SigD noExtField) class_
    ats   = mkDecls tcdATs (TyClD noExtField . FamDecl noExtField) class_


-- | The top-level declarations of a module that we care about,
-- ordered by source location, with documentation attached if it exists.
topDecls :: HsGroup GhcRn -> [(LHsDecl GhcRn, [HsDocString])]
topDecls =
  filterClasses . filterDecls . collectDocs . sortByLoc . ungroup

-- | Extract a map of fixity declarations only
mkFixMap :: HsGroup GhcRn -> FixMap
mkFixMap group_ = M.fromList [ (n,f)
                             | L _ (FixitySig _ ns f) <- hs_fixds group_,
                               L _ n <- ns ]


-- | Take all declarations except pragmas, infix decls, rules from an 'HsGroup'.
ungroup :: HsGroup GhcRn -> [LHsDecl GhcRn]
ungroup group_ =
  mkDecls (tyClGroupTyClDecls . hs_tyclds) (TyClD noExtField)  group_ ++
  mkDecls hs_derivds             (DerivD noExtField) group_ ++
  mkDecls hs_defds               (DefD noExtField)   group_ ++
  mkDecls hs_fords               (ForD noExtField)   group_ ++
  mkDecls hs_docs                (DocD noExtField)   group_ ++
  mkDecls (tyClGroupInstDecls . hs_tyclds) (InstD noExtField)  group_ ++
  mkDecls (typesigs . hs_valds)  (SigD noExtField)   group_ ++
  mkDecls (valbinds . hs_valds)  (ValD noExtField)   group_
  where
    typesigs (XValBindsLR (NValBinds _ sigs)) = filter isUserLSig sigs
    typesigs _ = error "expected ValBindsOut"

    valbinds (XValBindsLR (NValBinds binds _)) = concatMap bagToList . snd . unzip $ binds
    valbinds _ = error "expected ValBindsOut"


-- | Take a field of declarations from a data structure and create HsDecls
-- using the given constructor
mkDecls :: (a -> [Located b]) -> (b -> c) -> a -> [Located c]
mkDecls field con struct = [ L loc (con decl) | L loc decl <- field struct ]


-- | Sort by source location
sortByLoc :: [Located a] -> [Located a]
sortByLoc = sortBy (comparing getLoc)


--------------------------------------------------------------------------------
-- Filtering of declarations
--
-- We filter out declarations that we don't intend to handle later.
--------------------------------------------------------------------------------


-- | Filter out declarations that we don't handle in Haddock
filterDecls :: [(LHsDecl a, doc)] -> [(LHsDecl a, doc)]
filterDecls = filter (isHandled . unL . fst)
  where
    isHandled (ForD _ (ForeignImport {})) = True
    isHandled (TyClD {})  = True
    isHandled (InstD {})  = True
    isHandled (DerivD {}) = True
    isHandled (SigD _ d)  = isUserLSig (reL d)
    isHandled (ValD {})   = True
    -- we keep doc declarations to be able to get at named docs
    isHandled (DocD {})   = True
    isHandled _ = False

-- | Go through all class declarations and filter their sub-declarations
filterClasses :: [(LHsDecl a, doc)] -> [(LHsDecl a, doc)]
filterClasses decls = [ if isClassD d then (L loc (filterClass d), doc) else x
                      | x@(L loc d, doc) <- decls ]
  where
    filterClass (TyClD x c) =
      TyClD x $ c { tcdSigs = filter (liftA2 (||) isUserLSig isMinimalLSig) $ tcdSigs c }
    filterClass _ = error "expected TyClD"


--------------------------------------------------------------------------------
-- Collect docs
--
-- To be able to attach the right Haddock comment to the right declaration,
-- we sort the declarations by their SrcLoc and "collect" the docs for each
-- declaration.
--------------------------------------------------------------------------------


-- | Collect docs and attach them to the right declarations.
collectDocs :: [LHsDecl a] -> [(LHsDecl a, [HsDocString])]
collectDocs = go Nothing []
  where
    go Nothing _ [] = []
    go (Just prev) docs [] = finished prev docs []
    go prev docs (L _ (DocD _ (DocCommentNext str)) : ds)
      | Nothing <- prev = go Nothing (str:docs) ds
      | Just decl <- prev = finished decl docs (go Nothing [str] ds)
    go prev docs (L _ (DocD _ (DocCommentPrev str)) : ds) = go prev (str:docs) ds
    go Nothing docs (d:ds) = go (Just d) docs ds
    go (Just prev) docs (d:ds) = finished prev docs (go (Just d) [] ds)

    finished decl docs rest = (decl, reverse docs) : rest


-- | Build the list of items that will become the documentation, from the
-- export list.  At this point, the list of ExportItems is in terms of
-- original names.
--
-- We create the export items even if the module is hidden, since they
-- might be useful when creating the export items for other modules.
mkExportItems
  :: Bool               -- is it a signature
  -> IfaceMap
  -> Maybe Package      -- this package
  -> Module             -- this module
  -> Module             -- semantic module
  -> WarningMap
  -> GlobalRdrEnv
  -> [Name]             -- exported names (orig)
  -> [LHsDecl GhcRn]    -- renamed source declarations
  -> Maps
  -> FixMap
  -> M.Map ModuleName [ModuleName]
  -> [SrcSpan]          -- splice locations
  -> Maybe [(IE GhcRn, Avails)]
  -> Avails             -- exported stuff from this module
  -> InstIfaceMap
  -> DynFlags
  -> ErrMsgGhc [ExportItem GhcRn]
mkExportItems
  is_sig modMap pkgName thisMod semMod warnings gre exportedNames decls
  maps fixMap unrestricted_imp_mods splices exportList allExports
  instIfaceMap dflags =
  case exportList of
    Nothing      ->
      fullModuleContents is_sig modMap pkgName thisMod semMod warnings gre
        exportedNames decls maps fixMap splices instIfaceMap dflags
        allExports
    Just exports -> liftM concat $ mapM lookupExport exports
  where
    lookupExport (IEGroup _ lev docStr, _)  = liftErrMsg $ do
      doc <- processDocString dflags gre docStr
      return [ExportGroup lev "" doc]

    lookupExport (IEDoc _ docStr, _)        = liftErrMsg $ do
      doc <- processDocStringParas dflags pkgName gre docStr
      return [ExportDoc doc]

    lookupExport (IEDocNamed _ str, _)      = liftErrMsg $
      findNamedDoc str [ unL d | d <- decls ] >>= \case
        Nothing -> return  []
        Just docStr -> do
          doc <- processDocStringParas dflags pkgName gre docStr
          return [ExportDoc doc]

    lookupExport (IEModuleContents _ (L _ mod_name), _)
      -- only consider exporting a module if we are sure we
      -- are really exporting the whole module and not some
      -- subset. We also look through module aliases here.
      | Just mods <- M.lookup mod_name unrestricted_imp_mods
      , not (null mods)
      = concat <$> traverse (moduleExport thisMod dflags modMap instIfaceMap) mods

    lookupExport (_, avails) =
      concat <$> traverse availExport (nubAvails avails)

    availExport avail =
      availExportItem is_sig modMap thisMod semMod warnings exportedNames
        maps fixMap splices instIfaceMap dflags avail

availExportItem :: Bool               -- is it a signature
                -> IfaceMap
                -> Module             -- this module
                -> Module             -- semantic module
                -> WarningMap
                -> [Name]             -- exported names (orig)
                -> Maps
                -> FixMap
                -> [SrcSpan]          -- splice locations
                -> InstIfaceMap
                -> DynFlags
                -> AvailInfo
                -> ErrMsgGhc [ExportItem GhcRn]
availExportItem is_sig modMap thisMod semMod warnings exportedNames
  (docMap, argMap, declMap, _) fixMap splices instIfaceMap
  dflags availInfo = declWith availInfo
  where
    declWith :: AvailInfo -> ErrMsgGhc [ ExportItem GhcRn ]
    declWith avail = do
      let t = availName avail
      r    <- findDecl avail
      case r of
        ([L l (ValD _ _)], (doc, _)) -> do
          -- Top-level binding without type signature
          export <- hiValExportItem dflags t l doc (l `elem` splices) $ M.lookup t fixMap
          return [export]
        (ds, docs_) | decl : _ <- filter (not . isValD . unLoc) ds ->
          let declNames = getMainDeclBinder (unL decl)
          in case () of
            _
              -- We should not show a subordinate by itself if any of its
              -- parents is also exported. See note [1].
              | t `notElem` declNames,
                Just p <- find isExported (parents t $ unL decl) ->
                do liftErrMsg $ tell [
                     "Warning: " ++ moduleString thisMod ++ ": " ++
                     pretty dflags (nameOccName t) ++ " is exported separately but " ++
                     "will be documented under " ++ pretty dflags (nameOccName p) ++
                     ". Consider exporting it together with its parent(s)" ++
                     " for code clarity." ]
                   return []

              -- normal case
              | otherwise -> case decl of
                  -- A single signature might refer to many names, but we
                  -- create an export item for a single name only.  So we
                  -- modify the signature to contain only that single name.
                  L loc (SigD _ sig) ->
                    -- fromJust is safe since we already checked in guards
                    -- that 't' is a name declared in this declaration.
                    let newDecl = L loc . SigD noExtField . fromJust $ filterSigNames (== t) sig
                    in availExportDecl avail newDecl docs_

                  L loc (TyClD _ cl@ClassDecl{}) -> do
                    mdef <- liftGhcToErrMsgGhc $ minimalDef t
                    let sig = maybeToList $ fmap (noLoc . MinimalSig noExtField NoSourceText . noLoc . fmap noLoc) mdef
                    availExportDecl avail
                      (L loc $ TyClD noExtField cl { tcdSigs = sig ++ tcdSigs cl }) docs_

                  _ -> availExportDecl avail decl docs_

        -- Declaration from another package
        ([], _) -> do
          mayDecl <- hiDecl dflags t
          case mayDecl of
            Nothing -> return [ ExportNoDecl t [] ]
            Just decl ->
              -- We try to get the subs and docs
              -- from the installed .haddock file for that package.
              -- TODO: This needs to be more sophisticated to deal
              -- with signature inheritance
              case M.lookup (nameModule t) instIfaceMap of
                Nothing -> do
                   liftErrMsg $ tell
                      ["Warning: Couldn't find .haddock for export " ++ pretty dflags t]
                   let subs_ = availNoDocs avail
                   availExportDecl avail decl (noDocForDecl, subs_)
                Just iface ->
                  availExportDecl avail decl (lookupDocs avail warnings (instDocMap iface) (instArgMap iface))

        _ -> return []

    availExportDecl :: AvailInfo -> LHsDecl GhcRn
                    -> (DocForDecl Name, [(Name, DocForDecl Name)])
                    -> ErrMsgGhc [ ExportItem GhcRn ]
    availExportDecl avail decl (doc, subs)
      | availExportsDecl avail = do
          -- bundled pattern synonyms only make sense if the declaration is
          -- exported (otherwise there would be nothing to bundle to)
          bundledPatSyns <- findBundledPatterns avail

          let
            patSynNames =
              concatMap (getMainDeclBinder . fst) bundledPatSyns

            fixities =
                [ (n, f)
                | n <- availName avail : fmap fst subs ++ patSynNames
                , Just f <- [M.lookup n fixMap]
                ]

          return [ ExportDecl {
                       expItemDecl      = restrictTo (fmap fst subs)
                                            (extractDecl declMap (availName avail) decl)
                     , expItemPats      = bundledPatSyns
                     , expItemMbDoc     = doc
                     , expItemSubDocs   = subs
                     , expItemInstances = []
                     , expItemFixities  = fixities
                     , expItemSpliced   = False
                     }
                 ]

      | otherwise =
          return [ ExportDecl {
                       expItemDecl      = extractDecl declMap sub decl
                     , expItemPats      = []
                     , expItemMbDoc     = sub_doc
                     , expItemSubDocs   = []
                     , expItemInstances = []
                     , expItemFixities  = [ (sub, f) | Just f <- [M.lookup sub fixMap] ]
                     , expItemSpliced   = False
                     }
                 | (sub, sub_doc) <- subs
                 ]

    exportedNameSet = mkNameSet exportedNames
    isExported n = elemNameSet n exportedNameSet

    findDecl :: AvailInfo -> ErrMsgGhc ([LHsDecl GhcRn], (DocForDecl Name, [(Name, DocForDecl Name)]))
    findDecl avail
      | m == semMod =
          case M.lookup n declMap of
            Just ds -> return (ds, lookupDocs avail warnings docMap argMap)
            Nothing
              | is_sig -> do
                -- OK, so it wasn't in the local declaration map.  It could
                -- have been inherited from a signature.  Reconstitute it
                -- from the type.
                mb_r <- hiDecl dflags n
                case mb_r of
                    Nothing -> return ([], (noDocForDecl, availNoDocs avail))
                    -- TODO: If we try harder, we might be able to find
                    -- a Haddock!  Look in the Haddocks for each thing in
                    -- requirementContext (pkgState)
                    Just decl -> return ([decl], (noDocForDecl, availNoDocs avail))
              | otherwise ->
                return ([], (noDocForDecl, availNoDocs avail))
      | Just iface <- M.lookup (semToIdMod (moduleUnitId thisMod) m) modMap
      , Just ds <- M.lookup n (ifaceDeclMap iface) =
          return (ds, lookupDocs avail warnings
                            (ifaceDocMap iface)
                            (ifaceArgMap iface))
      | otherwise = return ([], (noDocForDecl, availNoDocs avail))
      where
        n = availName avail
        m = nameModule n

    findBundledPatterns :: AvailInfo -> ErrMsgGhc [(HsDecl GhcRn, DocForDecl Name)]
    findBundledPatterns avail = do
      patsyns <- for constructor_names $ \name -> do
        mtyThing <- liftGhcToErrMsgGhc (lookupName name)
        case mtyThing of
          Just (AConLike PatSynCon{}) -> do
            export_items <- declWith (Avail.avail name)
            pure [ (unLoc patsyn_decl, patsyn_doc)
                 | ExportDecl {
                       expItemDecl  = patsyn_decl
                     , expItemMbDoc = patsyn_doc
                     } <- export_items
                 ]
          _ -> pure []
      pure (concat patsyns)
      where
        constructor_names =
          filter isDataConName (availSubordinates avail)

-- this heavily depends on the invariants stated in Avail
availExportsDecl :: AvailInfo -> Bool
availExportsDecl (AvailTC ty_name names _)
  | n : _ <- names = ty_name == n
  | otherwise      = False
availExportsDecl _ = True

availSubordinates :: AvailInfo -> [Name]
availSubordinates avail =
  filter (/= availName avail) (availNamesWithSelectors avail)

availNoDocs :: AvailInfo -> [(Name, DocForDecl Name)]
availNoDocs avail =
  zip (availSubordinates avail) (repeat noDocForDecl)

-- | Given a 'Module' from a 'Name', convert it into a 'Module' that
-- we can actually find in the 'IfaceMap'.
semToIdMod :: UnitId -> Module -> Module
semToIdMod this_uid m
    | Module.isHoleModule m = mkModule this_uid (moduleName m)
    | otherwise      = m

hiDecl :: DynFlags -> Name -> ErrMsgGhc (Maybe (LHsDecl GhcRn))
hiDecl dflags t = do
  mayTyThing <- liftGhcToErrMsgGhc $ lookupName t
  case mayTyThing of
    Nothing -> do
      liftErrMsg $ tell ["Warning: Not found in environment: " ++ pretty dflags t]
      return Nothing
    Just x -> case tyThingToLHsDecl ShowRuntimeRep x of
      Left m -> liftErrMsg (tell [bugWarn m]) >> return Nothing
      Right (m, t') -> liftErrMsg (tell $ map bugWarn m)
                      >> return (Just $ noLoc t')
    where
      warnLine x = O.text "haddock-bug:" O.<+> O.text x O.<>
                   O.comma O.<+> O.quotes (O.ppr t) O.<+>
                   O.text "-- Please report this on Haddock issue tracker!"
      bugWarn = O.showSDoc dflags . warnLine

-- | This function is called for top-level bindings without type signatures.
-- It gets the type signature from GHC and that means it's not going to
-- have a meaningful 'SrcSpan'. So we pass down 'SrcSpan' for the
-- declaration and use it instead - 'nLoc' here.
hiValExportItem :: DynFlags -> Name -> SrcSpan -> DocForDecl Name -> Bool
                -> Maybe Fixity -> ErrMsgGhc (ExportItem GhcRn)
hiValExportItem dflags name nLoc doc splice fixity = do
  mayDecl <- hiDecl dflags name
  case mayDecl of
    Nothing -> return (ExportNoDecl name [])
    Just decl -> return (ExportDecl (fixSpan decl) [] doc [] [] fixities splice)
  where
    fixSpan (L l t) = L (SrcLoc.combineSrcSpans l nLoc) t
    fixities = case fixity of
      Just f  -> [(name, f)]
      Nothing -> []


-- | Lookup docs for a declaration from maps.
lookupDocs :: AvailInfo -> WarningMap -> DocMap Name -> ArgMap Name
           -> (DocForDecl Name, [(Name, DocForDecl Name)])
lookupDocs avail warnings docMap argMap =
  let n = availName avail in
  let lookupArgDoc x = M.findWithDefault M.empty x argMap in
  let doc = (lookupDoc n, lookupArgDoc n) in
  let subDocs = [ (s, (lookupDoc s, lookupArgDoc s))
                | s <- availSubordinates avail
                ] in
  (doc, subDocs)
  where
    lookupDoc name = Documentation (M.lookup name docMap) (M.lookup name warnings)


-- | Export the given module as `ExportModule`. We are not concerned with the
-- single export items of the given module.
moduleExport :: Module           -- ^ Module A (identity, NOT semantic)
             -> DynFlags         -- ^ The flags used when typechecking A
             -> IfaceMap         -- ^ Already created interfaces
             -> InstIfaceMap     -- ^ Interfaces in other packages
             -> ModuleName       -- ^ The exported module
             -> ErrMsgGhc [ExportItem GhcRn] -- ^ Resulting export items
moduleExport thisMod dflags ifaceMap instIfaceMap expMod =
    -- NB: we constructed the identity module when looking up in
    -- the IfaceMap.
    case M.lookup m ifaceMap of
      Just iface
        | OptHide `elem` ifaceOptions iface -> return (ifaceExportItems iface)
        | otherwise -> return [ ExportModule m ]

      Nothing -> -- We have to try to find it in the installed interfaces
                 -- (external packages).
        case M.lookup expMod (M.mapKeys moduleName instIfaceMap) of
          Just iface -> return [ ExportModule (instMod iface) ]
          Nothing -> do
            liftErrMsg $
              tell ["Warning: " ++ pretty dflags thisMod ++ ": Could not find " ++
                    "documentation for exported module: " ++ pretty dflags expMod]
            return []
  where
    m = mkModule unitId expMod -- Identity module!
    unitId = moduleUnitId thisMod

-- Note [1]:
------------
-- It is unnecessary to document a subordinate by itself at the top level if
-- any of its parents is also documented. Furthermore, if the subordinate is a
-- record field or a class method, documenting it under its parent
-- indicates its special status.
--
-- A user might expect that it should show up separately, so we issue a
-- warning. It's a fine opportunity to also tell the user she might want to
-- export the subordinate through the parent export item for clarity.
--
-- The code removes top-level subordinates also when the parent is exported
-- through a 'module' export. I think that is fine.
--
-- (For more information, see Trac #69)


-- | Simplified variant of 'mkExportItems', where we can assume that
-- every locally defined declaration is exported; thus, we just
-- zip through the renamed declarations.

fullModuleContents :: Bool               -- is it a signature
                   -> IfaceMap
                   -> Maybe Package      -- this package
                   -> Module             -- this module
                   -> Module             -- semantic module
                   -> WarningMap
                   -> GlobalRdrEnv      -- ^ The renaming environment
                   -> [Name]             -- exported names (orig)
                   -> [LHsDecl GhcRn]    -- renamed source declarations
                   -> Maps
                   -> FixMap
                   -> [SrcSpan]          -- splice locations
                   -> InstIfaceMap
                   -> DynFlags
                   -> Avails
                   -> ErrMsgGhc [ExportItem GhcRn]
fullModuleContents is_sig modMap pkgName thisMod semMod warnings gre exportedNames
  decls maps@(_, _, declMap, _) fixMap splices instIfaceMap dflags avails = do
  let availEnv = availsToNameEnv (nubAvails avails)
  (concat . concat) `fmap` (for decls $ \decl -> do
    case decl of
      (L _ (DocD _ (DocGroup lev docStr))) -> do
        doc <- liftErrMsg (processDocString dflags gre docStr)
        return [[ExportGroup lev "" doc]]
      (L _ (DocD _ (DocCommentNamed _ docStr))) -> do
        doc <- liftErrMsg (processDocStringParas dflags pkgName gre docStr)
        return [[ExportDoc doc]]
      (L _ (ValD _ valDecl))
        | name:_ <- collectHsBindBinders valDecl
        , Just (L _ SigD{}:_) <- filter isSigD <$> M.lookup name declMap
        -> return []
      _ ->
        for (getMainDeclBinder (unLoc decl)) $ \nm -> do
          case lookupNameEnv availEnv nm of
            Just avail ->
              availExportItem is_sig modMap thisMod
                semMod warnings exportedNames maps fixMap
                splices instIfaceMap dflags avail
            Nothing -> pure [])
  where
    isSigD (L _ SigD{}) = True
    isSigD _            = False

-- | Sometimes the declaration we want to export is not the "main" declaration:
-- it might be an individual record selector or a class method.  In these
-- cases we have to extract the required declaration (and somehow cobble
-- together a type signature for it...).
extractDecl :: DeclMap -> Name -> LHsDecl GhcRn -> LHsDecl GhcRn
extractDecl declMap name decl
  | name `elem` getMainDeclBinder (unLoc decl) = decl
  | otherwise  =
    case unLoc decl of
      TyClD _ d@ClassDecl {} ->
        let
          matchesMethod =
            [ lsig
            | lsig <- tcdSigs d
            , ClassOpSig _ False _ _ <- pure $ unLoc lsig
              -- Note: exclude `default` declarations (see #505)
            , name `elem` sigName lsig
            ]

          matchesAssociatedType =
            [ lfam_decl
            | lfam_decl <- tcdATs d
            , name == unLoc (fdLName (unLoc lfam_decl))
            ]

            -- TODO: document fixity
        in case (matchesMethod, matchesAssociatedType)  of
          ([s0], _) -> let (n, tyvar_names) = (tcdName d, tyClDeclTyVars d)
                           L pos sig = addClassContext n tyvar_names s0
                       in L pos (SigD noExtField sig)
          (_, [L pos fam_decl]) -> L pos (TyClD noExtField (FamDecl noExtField fam_decl))

          ([], [])
            | Just (famInstDecl:_) <- M.lookup name declMap
            -> extractDecl declMap name famInstDecl
          _ -> O.pprPanic "extractDecl" (O.text "Ambiguous decl for" O.<+> O.ppr name O.<+> O.text "in class:"
                                         O.$$ O.nest 4 (O.ppr d)
                                         O.$$ O.text "Matches:"
                                         O.$$ O.nest 4 (O.ppr matchesMethod O.<+> O.ppr matchesAssociatedType))
      TyClD _ d@DataDecl {} ->
        let (n, tyvar_tys) = (tcdName d, lHsQTyVarsToTypes (tyClDeclTyVars d))
        in if isDataConName name
           then SigD noExtField <$> extractPatternSyn name n (map HsValArg tyvar_tys) (dd_cons (tcdDataDefn d))
           else SigD noExtField <$> extractRecSel name n (map HsValArg tyvar_tys) (dd_cons (tcdDataDefn d))
      TyClD _ FamDecl {}
        | isValName name
        , Just (famInst:_) <- M.lookup name declMap
        -> extractDecl declMap name famInst
      InstD _ (DataFamInstD _ (DataFamInstDecl (HsIB { hsib_body =
                             FamEqn { feqn_tycon = L _ n
                                    , feqn_pats  = tys
                                    , feqn_rhs   = defn }}))) ->
        if isDataConName name
        then SigD noExtField <$> extractPatternSyn name n tys (dd_cons defn)
        else SigD noExtField <$> extractRecSel name n tys (dd_cons defn)
      InstD _ (ClsInstD _ ClsInstDecl { cid_datafam_insts = insts })
        | isDataConName name ->
            let matches = [ d' | L _ d'@(DataFamInstDecl (HsIB { hsib_body =
                                          FamEqn { feqn_rhs   = dd
                                                 }
                                         })) <- insts
                               , name `elem` map unLoc (concatMap (getConNames . unLoc) (dd_cons dd))
                               ]
            in case matches of
                [d0] -> extractDecl declMap name (noLoc (InstD noExtField (DataFamInstD noExtField d0)))
                _    -> error "internal: extractDecl (ClsInstD)"
        | otherwise ->
            let matches = [ d' | L _ d'@(DataFamInstDecl (HsIB { hsib_body = d }))
                                   <- insts
                                 -- , L _ ConDecl { con_details = RecCon rec } <- dd_cons (feqn_rhs d)
                               , RecCon rec <- map (getConArgs . unLoc) (dd_cons (feqn_rhs d))
                               , ConDeclField { cd_fld_names = ns } <- map unLoc (unLoc rec)
                               , L _ n <- ns
                               , extFieldOcc n == name
                          ]
            in case matches of
              [d0] -> extractDecl declMap name (noLoc . InstD noExtField $ DataFamInstD noExtField d0)
              _ -> error "internal: extractDecl (ClsInstD)"
      _ -> O.pprPanic "extractDecl" $
        O.text "Unhandled decl for" O.<+> O.ppr name O.<> O.text ":"
        O.$$ O.nest 4 (O.ppr decl)

extractPatternSyn :: Name -> Name -> [LHsTypeArg GhcRn] -> [LConDecl GhcRn] -> LSig GhcRn
extractPatternSyn nm t tvs cons =
  case filter matches cons of
    [] -> error "extractPatternSyn: constructor pattern not found"
    con:_ -> extract <$> con
 where
  matches :: LConDecl GhcRn -> Bool
  matches (L _ con) = nm `elem` (unLoc <$> getConNames con)
  extract :: ConDecl GhcRn -> Sig GhcRn
  extract con =
    let args =
          case getConArgs con of
            PrefixCon args' -> args'
            RecCon (L _ fields) -> cd_fld_type . unLoc <$> fields
            InfixCon arg1 arg2 -> [arg1, arg2]
        typ = longArrow args (data_ty con)
        typ' =
          case con of
            ConDeclH98 { con_mb_cxt = Just cxt } -> noLoc (HsQualTy noExtField cxt typ)
            _ -> typ
        typ'' = noLoc (HsQualTy noExtField (noLoc []) typ')
    in PatSynSig noExtField [noLoc nm] (mkEmptyImplicitBndrs typ'')

  longArrow :: [LHsType GhcRn] -> LHsType GhcRn -> LHsType GhcRn
  longArrow inputs output = foldr (\x y -> noLoc (HsFunTy noExtField x y)) output inputs

  data_ty con
    | ConDeclGADT{} <- con = con_res_ty con
    | otherwise = foldl' (\x y -> noLoc (mkAppTyArg x y)) (noLoc (HsTyVar noExtField NotPromoted (noLoc t))) tvs
                    where mkAppTyArg :: LHsType GhcRn -> LHsTypeArg GhcRn -> HsType GhcRn
<<<<<<< HEAD
                          mkAppTyArg f (HsValArg ty) = HsAppTy noExtField f ty
                          mkAppTyArg f (HsTypeArg l ki) = HsAppKindTy l f ki
                          mkAppTyArg f (HsArgPar _) = HsParTy noExtField f
=======
                          mkAppTyArg f (HsValArg ty) = HsAppTy noExt f ty
                          mkAppTyArg f (HsTypeArg l ki) = HsAppKindTy l f ki
                          mkAppTyArg f (HsArgPar _) = HsParTy noExt f
>>>>>>> dae8d9de

extractRecSel :: Name -> Name -> [LHsTypeArg GhcRn] -> [LConDecl GhcRn]
              -> LSig GhcRn
extractRecSel _ _ _ [] = error "extractRecSel: selector not found"

extractRecSel nm t tvs (L _ con : rest) =
  case getConArgs con of
    RecCon (L _ fields) | ((l,L _ (ConDeclField _ _nn ty _)) : _) <- matching_fields fields ->
      L l (TypeSig noExtField [noLoc nm] (mkEmptySigWcType (noLoc (HsFunTy noExtField data_ty (getBangType ty)))))
    _ -> extractRecSel nm t tvs rest
 where
  matching_fields :: [LConDeclField GhcRn] -> [(SrcSpan, LConDeclField GhcRn)]
  matching_fields flds = [ (l,f) | f@(L _ (ConDeclField _ ns _ _)) <- flds
                                 , L l n <- ns, extFieldOcc n == nm ]
  data_ty
    -- ResTyGADT _ ty <- con_res con = ty
    | ConDeclGADT{} <- con = con_res_ty con
    | otherwise = foldl' (\x y -> noLoc (mkAppTyArg x y)) (noLoc (HsTyVar noExtField NotPromoted (noLoc t))) tvs
                   where mkAppTyArg :: LHsType GhcRn -> LHsTypeArg GhcRn -> HsType GhcRn
<<<<<<< HEAD
                         mkAppTyArg f (HsValArg ty) = HsAppTy noExtField f ty
                         mkAppTyArg f (HsTypeArg l ki) = HsAppKindTy l f ki
                         mkAppTyArg f (HsArgPar _) = HsParTy noExtField f
=======
                         mkAppTyArg f (HsValArg ty) = HsAppTy noExt f ty
                         mkAppTyArg f (HsTypeArg l ki) = HsAppKindTy l f ki
                         mkAppTyArg f (HsArgPar _) = HsParTy noExt f
>>>>>>> dae8d9de

-- | Keep export items with docs.
pruneExportItems :: [ExportItem GhcRn] -> [ExportItem GhcRn]
pruneExportItems = filter hasDoc
  where
    hasDoc (ExportDecl{expItemMbDoc = (Documentation d _, _)}) = isJust d
    hasDoc _ = True


mkVisibleNames :: Maps -> [ExportItem GhcRn] -> [DocOption] -> [Name]
mkVisibleNames (_, _, _, instMap) exports opts
  | OptHide `elem` opts = []
  | otherwise = let ns = concatMap exportName exports
                in seqList ns `seq` ns
  where
    exportName e@ExportDecl {} = name ++ subs ++ patsyns
      where subs    = map fst (expItemSubDocs e)
            patsyns = concatMap (getMainDeclBinder . fst) (expItemPats e)
            name = case unLoc $ expItemDecl e of
              InstD _ d -> maybeToList $ M.lookup (getInstLoc d) instMap
              decl      -> getMainDeclBinder decl
    exportName ExportNoDecl {} = [] -- we don't count these as visible, since
                                    -- we don't want links to go to them.
    exportName _ = []

seqList :: [a] -> ()
seqList [] = ()
seqList (x : xs) = x `seq` seqList xs

-- | Find a stand-alone documentation comment by its name.
findNamedDoc :: String -> [HsDecl GhcRn] -> ErrMsgM (Maybe HsDocString)
findNamedDoc name = search
  where
    search [] = do
      tell ["Cannot find documentation for: $" ++ name]
      return Nothing
    search (DocD _ (DocCommentNamed name' doc) : rest)
      | name == name' = return (Just doc)
      | otherwise = search rest
    search (_other_decl : rest) = search rest<|MERGE_RESOLUTION|>--- conflicted
+++ resolved
@@ -1152,15 +1152,9 @@
     | ConDeclGADT{} <- con = con_res_ty con
     | otherwise = foldl' (\x y -> noLoc (mkAppTyArg x y)) (noLoc (HsTyVar noExtField NotPromoted (noLoc t))) tvs
                     where mkAppTyArg :: LHsType GhcRn -> LHsTypeArg GhcRn -> HsType GhcRn
-<<<<<<< HEAD
                           mkAppTyArg f (HsValArg ty) = HsAppTy noExtField f ty
                           mkAppTyArg f (HsTypeArg l ki) = HsAppKindTy l f ki
                           mkAppTyArg f (HsArgPar _) = HsParTy noExtField f
-=======
-                          mkAppTyArg f (HsValArg ty) = HsAppTy noExt f ty
-                          mkAppTyArg f (HsTypeArg l ki) = HsAppKindTy l f ki
-                          mkAppTyArg f (HsArgPar _) = HsParTy noExt f
->>>>>>> dae8d9de
 
 extractRecSel :: Name -> Name -> [LHsTypeArg GhcRn] -> [LConDecl GhcRn]
               -> LSig GhcRn
@@ -1180,15 +1174,9 @@
     | ConDeclGADT{} <- con = con_res_ty con
     | otherwise = foldl' (\x y -> noLoc (mkAppTyArg x y)) (noLoc (HsTyVar noExtField NotPromoted (noLoc t))) tvs
                    where mkAppTyArg :: LHsType GhcRn -> LHsTypeArg GhcRn -> HsType GhcRn
-<<<<<<< HEAD
                          mkAppTyArg f (HsValArg ty) = HsAppTy noExtField f ty
                          mkAppTyArg f (HsTypeArg l ki) = HsAppKindTy l f ki
                          mkAppTyArg f (HsArgPar _) = HsParTy noExtField f
-=======
-                         mkAppTyArg f (HsValArg ty) = HsAppTy noExt f ty
-                         mkAppTyArg f (HsTypeArg l ki) = HsAppKindTy l f ki
-                         mkAppTyArg f (HsArgPar _) = HsParTy noExt f
->>>>>>> dae8d9de
 
 -- | Keep export items with docs.
 pruneExportItems :: [ExportItem GhcRn] -> [ExportItem GhcRn]
