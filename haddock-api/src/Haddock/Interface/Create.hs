{-# LANGUAGE BangPatterns #-}
{-# LANGUAGE CPP #-}
{-# LANGUAGE DerivingStrategies #-}
{-# LANGUAGE FlexibleInstances #-}
{-# LANGUAGE GeneralizedNewtypeDeriving #-}
{-# LANGUAGE LambdaCase #-}
{-# LANGUAGE MultiParamTypeClasses #-}
{-# LANGUAGE NamedFieldPuns #-}
{-# LANGUAGE ScopedTypeVariables #-}
{-# LANGUAGE StandaloneDeriving #-}
{-# LANGUAGE TupleSections #-}
{-# LANGUAGE TypeFamilies #-}
{-# LANGUAGE ViewPatterns #-}
{-# OPTIONS_GHC -Wwarn #-}
-----------------------------------------------------------------------------
-- |
-- Module      :  Haddock.Interface.Create
-- Copyright   :  (c) Simon Marlow      2003-2006,
--                    David Waern       2006-2009,
--                    Mateusz Kowalczyk 2013
-- License     :  BSD-like
--
-- Maintainer  :  haddock@projects.haskell.org
-- Stability   :  experimental
-- Portability :  portable
--
-- This module provides a single function 'createInterface',
-- which creates a Haddock 'Interface' from the typechecking
-- results 'TypecheckedModule' from GHC.
-----------------------------------------------------------------------------
module Haddock.Interface.Create (IfM, runIfM, createInterface1) where

import Documentation.Haddock.Doc (metaDocAppend)
import Haddock.Convert (PrintRuntimeReps (..), tyThingToLHsDecl)
import Haddock.GhcUtils (addClassContext, filterSigNames, lHsQTyVarsToTypes, mkEmptySigWcType, moduleString, parents,
                         pretty, restrictTo, sigName)
import Haddock.Interface.LexParseRn
import Haddock.Options (Flag (..), modulePackageInfo)
import Haddock.Types hiding (liftErrMsg)
import Haddock.Utils (replace)

import Control.Monad.Catch (MonadCatch, MonadThrow)
import Control.Monad.Reader (MonadReader (..), ReaderT (..), asks)
import Control.Monad.Writer.Strict hiding (tell)
import Data.Bitraversable (bitraverse)
import Data.List (find, foldl')
import Data.Map (Map)
import qualified Data.Map as M
import Data.Maybe (catMaybes, fromJust, isJust, mapMaybe, maybeToList)
import Data.Traversable (for)
import GHC.Stack (HasCallStack)

import GHC hiding (lookupName)
import GHC.Core.Class (ClassMinimalDef, classMinimalDef)
import GHC.Core.ConLike (ConLike (..))
import GHC.Data.FastString (bytesFS, unpackFS)
import GHC.Driver.Types (HscSource (..), WarningTxt (..), Warnings (..), msHsFilePath)
import GHC.HsToCore.Docs hiding (mkMaps)
import GHC.Parser.Annotation (IsUnicodeSyntax (..))
import GHC.Tc.Types hiding (IfM)
import GHC.Tc.Utils.Monad (finalSafeMode)
import GHC.Types.Avail hiding (avail)
<<<<<<< HEAD
import qualified GHC.Types.Avail  as Avail
import qualified GHC.Unit.Module as Module
import qualified GHC.Types.SrcLoc as SrcLoc
import GHC.Core.Class ( ClassMinimalDef, classMinimalDef )
import GHC.Core.ConLike (ConLike(..))
import GHC hiding ( lookupName )
import GHC.Driver.Types
import GHC.Types.Name
import GHC.Types.Name.Set
import GHC.Types.Name.Env
=======
import qualified GHC.Types.Avail as Avail
import GHC.Types.Basic (PromotionFlag (..), SourceText (..), StringLiteral (..))
import GHC.Types.Name (getOccString, getSrcSpan, isDataConName, isValName, nameIsLocalOrFrom, nameOccName)
import GHC.Types.Name.Env (lookupNameEnv)
import GHC.Types.Name.Reader (GlobalRdrEnv, globalRdrEnvElts, gre_name, gresToAvailInfo, isLocalGRE, lookupGlobalRdrEnv)
import GHC.Types.Name.Set (elemNameSet, mkNameSet)
import qualified GHC.Types.SrcLoc as SrcLoc
import qualified GHC.Unit.Module as Module
>>>>>>> 62d763f6
import GHC.Unit.State
import qualified GHC.Utils.Outputable as O


mkExceptionContext :: ModSummary -> String
mkExceptionContext =
  ("creating Haddock interface for " ++) . moduleNameString . ms_mod_name


newtype IfEnv m = IfEnv
  {
    -- | Lookup names in the enviroment.
    ife_lookup_name :: Name -> m (Maybe TyThing)
  }


-- | A monad in which we create Haddock interfaces. Not to be confused with
-- `GHC.Tc.Types.IfM` which is used to write GHC interfaces.
--
-- In the past `createInterface` was running in the `Ghc` monad but proved hard
-- to sustain as soon as we moved over for Haddock to be a plugin. Also abstracting
-- over the Ghc specific clarifies where side effects happen.
newtype IfM m a = IfM { unIfM :: ReaderT (IfEnv m) (WriterT [ErrMsg] m) a }

deriving newtype instance Functor m => Functor (IfM m)
deriving newtype instance Applicative m => Applicative (IfM m)
deriving newtype instance Monad m => Monad (IfM m)
deriving newtype instance MonadIO m => MonadIO (IfM m)
deriving newtype instance Monad m => MonadReader (IfEnv m) (IfM m)
deriving newtype instance Monad m => MonadWriter [ErrMsg] (IfM m)
deriving newtype instance (MonadThrow m) => MonadThrow (IfM m)
deriving newtype instance (MonadCatch m) => MonadCatch (IfM m)


-- | Run an `IfM` action.
runIfM
  -- | Lookup a global name in the current session. Used in cases
  -- where declarations don't
  :: (Name -> m (Maybe TyThing))
  -- | The action to run.
  -> IfM m a
  -- | Result and accumulated error/warning messages.
  -> m (a, [ErrMsg])
runIfM lookup_name action = do
  let
    if_env = IfEnv
      {
        ife_lookup_name = lookup_name
      }
  runWriterT (runReaderT (unIfM action) if_env)


liftErrMsg :: Monad m => ErrMsgM a -> IfM m a
liftErrMsg action = do
  writer (runWriter action)


lookupName :: Monad m => Name -> IfM m (Maybe TyThing)
lookupName name = IfM $ do
  lookup_name <- asks ife_lookup_name
  lift $ lift (lookup_name name)


createInterface1
  :: (MonadIO m, MonadCatch m)
  => [Flag]
  -> ModSummary
  -> TcGblEnv
  -> IfaceMap
  -> InstIfaceMap
  -> IfM m Interface
createInterface1 flags mod_sum tc_gbl_env ifaces inst_ifaces =
  withExceptionContext (mkExceptionContext mod_sum) $ do

  let
    ModSummary
      {
        -- Cached flags from OPTIONS, INCLUDE and LANGUAGE
        -- pragmas in the modules source code. Used to infer
        -- safety of module.
        ms_hspp_opts
      , ms_location = ModLocation
        {
          ml_hie_file
        }
      } = mod_sum

    TcGblEnv
      {
        tcg_mod
      , tcg_src
      , tcg_semantic_mod
      , tcg_rdr_env
      , tcg_exports
      , tcg_insts
      , tcg_fam_insts
      , tcg_warns

      -- Renamed source
      , tcg_rn_imports
      , tcg_rn_exports
      , tcg_rn_decls

      , tcg_doc_hdr
      } = tc_gbl_env

    dflags = ms_hspp_opts

    is_sig = tcg_src == HsigFile

    (pkg_name_fs, _) =
      modulePackageInfo dflags flags (Just tcg_mod)

    pkg_name :: Maybe Package
    pkg_name =
      let
        unpack (PackageName name) = unpackFS name
      in
        fmap unpack pkg_name_fs

    fixities :: FixMap
    fixities = case tcg_rn_decls of
      Nothing -> mempty
      Just dx -> mkFixMap dx

    -- Locations of all the TH splices
    loc_splices :: [SrcSpan]
    loc_splices = case tcg_rn_decls of
      Nothing -> []
      Just HsGroup { hs_splcds } -> [ loc | L loc _ <- hs_splcds ]

  decls <- case tcg_rn_decls of
    Nothing -> do
      tell [ "Warning: Renamed source is not available" ]
      pure []
    Just dx ->
      pure (topDecls dx)

  -- Derive final options to use for haddocking this module
  doc_opts <- liftErrMsg $ mkDocOpts (haddockOptions ms_hspp_opts) flags tcg_mod

  let
    -- All elements of an explicit export list, if present
    export_list :: Maybe [(IE GhcRn, Avails)]
    export_list
      | OptIgnoreExports `elem` doc_opts  =
          Nothing
      | Just rn_exports <- tcg_rn_exports =
          Just [ (ie, avail) | (L _ ie, avail) <- rn_exports ]
      | otherwise =
          Nothing

    -- All the exported Names of this module.
    actual_exports :: [AvailInfo]
    actual_exports
      | OptIgnoreExports `elem` doc_opts  =
          gresToAvailInfo $ filter isLocalGRE $ globalRdrEnvElts tcg_rdr_env
      | otherwise =
          tcg_exports

    exported_names :: [Name]
    exported_names =
      concatMap availNamesWithSelectors actual_exports

    -- Module imports of the form `import X`. Note that there is
    -- a) no qualification and
    -- b) no import list
    imported_modules :: Map ModuleName [ModuleName]
    imported_modules
      | Just{} <- export_list =
          unrestrictedModuleImports (map unLoc tcg_rn_imports)
      | otherwise =
          M.empty

    -- TyThings that have instances defined in this module
    local_instances :: [Name]
    local_instances =
      [ name
      | name <- map getName tcg_insts ++ map getName tcg_fam_insts
      , nameIsLocalOrFrom tcg_semantic_mod name
      ]

  -- Infer module safety
  safety   <- liftIO (finalSafeMode ms_hspp_opts tc_gbl_env)

  -- Process the top-level module header documentation.
  (!info, header_doc) <- liftErrMsg $ processModuleHeader dflags pkg_name
    tcg_rdr_env safety tcg_doc_hdr

  -- Warnings on declarations in this module
  decl_warnings <- liftErrMsg (mkWarningMap dflags tcg_warns tcg_rdr_env exported_names)

  -- Warning on the module header
  mod_warning <- liftErrMsg (moduleWarning dflags tcg_rdr_env tcg_warns)

  let
    -- Warnings in this module and transitive warnings from dependend modules
    warnings :: Map Name (Doc Name)
    warnings = M.unions (decl_warnings : map ifaceWarningMap (M.elems ifaces))

  maps@(!docs, !arg_docs, !decl_map, _) <-
    liftErrMsg (mkMaps dflags pkg_name tcg_rdr_env local_instances decls)

  export_items <- mkExportItems is_sig ifaces pkg_name tcg_mod tcg_semantic_mod
    warnings tcg_rdr_env exported_names (map fst decls) maps fixities
    imported_modules loc_splices export_list actual_exports inst_ifaces dflags

  let
    visible_names :: [Name]
    visible_names = mkVisibleNames maps export_items doc_opts

    -- Measure haddock documentation coverage.
    pruned_export_items :: [ExportItem GhcRn]
    pruned_export_items = pruneExportItems export_items

    !haddockable = 1 + length export_items -- module + exports
    !haddocked = (if isJust tcg_doc_hdr then 1 else 0) + length pruned_export_items

    coverage :: (Int, Int)
    !coverage = (haddockable, haddocked)

    aliases :: Map Module ModuleName
    aliases = mkAliasMap (unitState dflags) tcg_rn_imports

  return $! Interface
    {
      ifaceMod               = tcg_mod
    , ifaceIsSig             = is_sig
    , ifaceOrigFilename      = msHsFilePath mod_sum
    , ifaceHieFile           = Just ml_hie_file
    , ifaceInfo              = info
    , ifaceDoc               = Documentation header_doc mod_warning
    , ifaceRnDoc             = Documentation Nothing Nothing
    , ifaceOptions           = doc_opts
    , ifaceDocMap            = docs
    , ifaceArgMap            = arg_docs
    , ifaceRnDocMap          = M.empty
    , ifaceRnArgMap          = M.empty
    , ifaceExportItems       = if OptPrune `elem` doc_opts then
                                 pruned_export_items else export_items
    , ifaceRnExportItems     = []
    , ifaceExports           = exported_names
    , ifaceVisibleExports    = visible_names
    , ifaceDeclMap           = decl_map
    , ifaceFixMap            = fixities
    , ifaceModuleAliases     = aliases
    , ifaceInstances         = tcg_insts
    , ifaceFamInstances      = tcg_fam_insts
    , ifaceOrphanInstances   = [] -- Filled in attachInstances
    , ifaceRnOrphanInstances = [] -- Filled in attachInstances
    , ifaceHaddockCoverage   = coverage
    , ifaceWarningMap        = warnings
    , ifaceDynFlags          = dflags
    }


-- | Given all of the @import M as N@ declarations in a package,
-- create a mapping from the module identity of M, to an alias N
-- (if there are multiple aliases, we pick the last one.)  This
-- will go in 'ifaceModuleAliases'.
mkAliasMap :: UnitState -> [LImportDecl GhcRn] -> M.Map Module ModuleName
mkAliasMap state impDecls =
  M.fromList $
  mapMaybe (\(SrcLoc.L _ impDecl) -> do
    SrcLoc.L _ alias <- ideclAs impDecl
    return $
      (lookupModuleDyn state
         -- TODO: This is supremely dodgy, because in general the
         -- UnitId isn't going to look anything like the package
         -- qualifier (even with old versions of GHC, the
         -- IPID would be p-0.1, but a package qualifier never
         -- has a version number it.  (Is it possible that in
         -- Haddock-land, the UnitIds never have version numbers?
         -- I, ezyang, have not quite understand Haddock's package
         -- identifier model.)
         --
         -- Additionally, this is simulating some logic GHC already
         -- has for deciding how to qualify names when it outputs
         -- them to the user.  We should reuse that information;
         -- or at least reuse the renamed imports, which know what
         -- they import!
         (fmap Module.fsToUnit $
          fmap sl_fs $ ideclPkgQual impDecl)
         (case ideclName impDecl of SrcLoc.L _ name -> name),
       alias))
    impDecls

-- We want to know which modules are imported without any qualification. This
-- way we can display module reexports more compactly. This mapping also looks
-- through aliases:
--
-- module M (module X) where
--   import M1 as X
--   import M2 as X
--
-- With our mapping we know that we can display exported modules M1 and M2.
--
unrestrictedModuleImports :: [ImportDecl name] -> M.Map ModuleName [ModuleName]
unrestrictedModuleImports idecls =
  M.map (map (unLoc . ideclName))
  $ M.filter (all isInteresting) impModMap
  where
    impModMap =
      M.fromListWith (++) (concatMap moduleMapping idecls)

    moduleMapping idecl =
      concat [ [ (unLoc (ideclName idecl), [idecl]) ]
             , [ (unLoc mod_name, [idecl])
               | Just mod_name <- [ideclAs idecl]
               ]
             ]

    isInteresting idecl =
      case ideclHiding idecl of
        -- i) no subset selected
        Nothing             -> True
        -- ii) an import with a hiding clause
        -- without any names
        Just (True, L _ []) -> True
        -- iii) any other case of qualification
        _                   -> False

-- Similar to GHC.lookupModule
-- ezyang: Not really...
lookupModuleDyn ::
  UnitState -> Maybe Unit -> ModuleName -> Module
lookupModuleDyn _ (Just pkgId) mdlName =
  Module.mkModule pkgId mdlName
lookupModuleDyn state Nothing mdlName =
  case lookupModuleInAllUnits state mdlName of
    (m,_):_ -> m
    [] -> Module.mkModule Module.mainUnit mdlName


-------------------------------------------------------------------------------
-- Warnings
-------------------------------------------------------------------------------

mkWarningMap :: DynFlags -> Warnings -> GlobalRdrEnv -> [Name] -> ErrMsgM WarningMap
mkWarningMap dflags warnings gre exps = case warnings of
  NoWarnings  -> pure M.empty
  WarnAll _   -> pure M.empty
  WarnSome ws ->
    let ws' = [ (n, w)
              | (occ, w) <- ws
              , elt <- lookupGlobalRdrEnv gre occ
              , let n = gre_name elt, n `elem` exps ]
    in M.fromList <$> traverse (bitraverse pure (parseWarning dflags gre)) ws'

moduleWarning :: DynFlags -> GlobalRdrEnv -> Warnings -> ErrMsgM (Maybe (Doc Name))
moduleWarning _ _ NoWarnings = pure Nothing
moduleWarning _ _ (WarnSome _) = pure Nothing
moduleWarning dflags gre (WarnAll w) = Just <$> parseWarning dflags gre w

parseWarning :: DynFlags -> GlobalRdrEnv -> WarningTxt -> ErrMsgM (Doc Name)
parseWarning dflags gre w = case w of
  DeprecatedTxt _ msg -> format "Deprecated: " (foldMap (bytesFS . sl_fs . unLoc) msg)
  WarningTxt    _ msg -> format "Warning: "    (foldMap (bytesFS . sl_fs . unLoc) msg)
  where
    format x bs = DocWarning . DocParagraph . DocAppend (DocString x)
                  <$> processDocString dflags gre (mkHsDocStringUtf8ByteString bs)


-------------------------------------------------------------------------------
-- Doc options
--
-- Haddock options that are embedded in the source file
-------------------------------------------------------------------------------


mkDocOpts :: Maybe String -> [Flag] -> Module -> ErrMsgM [DocOption]
mkDocOpts mbOpts flags mdl = do
  opts <- case mbOpts of
    Just opts -> case words $ replace ',' ' ' opts of
      [] -> tell ["No option supplied to DOC_OPTION/doc_option"] >> return []
      xs -> liftM catMaybes (mapM parseOption xs)
    Nothing -> return []
  pure (foldl go opts flags)
  where
    mdlStr = moduleString mdl

    -- Later flags override earlier ones
    go os m | m == Flag_HideModule mdlStr     = OptHide : os
            | m == Flag_ShowModule mdlStr     = filter (/= OptHide) os
            | m == Flag_ShowAllModules        = filter (/= OptHide) os
            | m == Flag_IgnoreAllExports      = OptIgnoreExports : os
            | m == Flag_ShowExtensions mdlStr = OptIgnoreExports : os
            | otherwise                       = os

parseOption :: String -> ErrMsgM (Maybe DocOption)
parseOption "hide"            = return (Just OptHide)
parseOption "prune"           = return (Just OptPrune)
parseOption "ignore-exports"  = return (Just OptIgnoreExports)
parseOption "not-home"        = return (Just OptNotHome)
parseOption "show-extensions" = return (Just OptShowExtensions)
parseOption other = tell ["Unrecognised option: " ++ other] >> return Nothing


--------------------------------------------------------------------------------
-- Maps
--------------------------------------------------------------------------------


type Maps = (DocMap Name, ArgMap Name, DeclMap, InstMap)

-- | Create 'Maps' by looping through the declarations. For each declaration,
-- find its names, its subordinates, and its doc strings. Process doc strings
-- into 'Doc's.
mkMaps :: DynFlags
       -> Maybe Package  -- this package
       -> GlobalRdrEnv
       -> [Name]
       -> [(LHsDecl GhcRn, [HsDocString])]
       -> ErrMsgM Maps
mkMaps dflags pkgName gre instances decls = do
  (a, b, c) <- unzip3 <$> traverse mappings decls
  pure ( f' (map (nubByName fst) a)
       , f  (filterMapping (not . M.null) b)
       , f  (filterMapping (not . null) c)
       , instanceMap
       )
  where
    f :: (Ord a, Monoid b) => [[(a, b)]] -> Map a b
    f = M.fromListWith (<>) . concat

    f' :: [[(Name, MDoc Name)]] -> Map Name (MDoc Name)
    f' = M.fromListWith metaDocAppend . concat

    filterMapping :: (b -> Bool) ->  [[(a, b)]] -> [[(a, b)]]
    filterMapping p = map (filter (p . snd))

    mappings :: (LHsDecl GhcRn, [HsDocString])
             -> ErrMsgM ( [(Name, MDoc Name)]
                        , [(Name, Map Int (MDoc Name))]
                        , [(Name,  [LHsDecl GhcRn])]
                        )
    mappings (ldecl@(L (RealSrcSpan l _) decl), docStrs) = do
      let declDoc :: [HsDocString] -> Map Int HsDocString
                  -> ErrMsgM (Maybe (MDoc Name), Map Int (MDoc Name))
          declDoc strs m = do
            doc' <- processDocStrings dflags pkgName gre strs
            m'   <- traverse (processDocStringParas dflags pkgName gre) m
            pure (doc', m')

      (doc, args) <- declDoc docStrs (declTypeDocs decl)

      let
          subs :: [(Name, [HsDocString], Map Int HsDocString)]
          subs = subordinates instanceMap decl

      (subDocs, subArgs) <- unzip <$> traverse (\(_, strs, m) -> declDoc strs m) subs

      let
          ns = names l decl
          subNs = [ n | (n, _, _) <- subs ]
          dm = [ (n, d) | (n, Just d) <- zip ns (repeat doc) ++ zip subNs subDocs ]
          am = [ (n, args) | n <- ns ] ++ zip subNs subArgs
          cm = [ (n, [ldecl]) | n <- ns ++ subNs ]

      seqList ns `seq`
        seqList subNs `seq`
        doc `seq`
        seqList subDocs `seq`
        seqList subArgs `seq`
        pure (dm, am, cm)
    mappings (L (UnhelpfulSpan _) _, _) = pure ([], [], [])

    instanceMap :: Map RealSrcSpan Name
    instanceMap = M.fromList [(l, n) | n <- instances, RealSrcSpan l _ <- [getSrcSpan n] ]

    names :: RealSrcSpan -> HsDecl GhcRn -> [Name]
    names _ (InstD _ d) = maybeToList (SrcLoc.lookupSrcSpan loc instanceMap) -- See note [2].
      where loc = case d of
              -- The CoAx's loc is the whole line, but only for TFs. The
              -- workaround is to dig into the family instance declaration and
              -- get the identifier with the right location.
              TyFamInstD _ (TyFamInstDecl d') -> getLoc (feqn_tycon (hsib_body d'))
              _ -> getInstLoc d
    names l (DerivD {}) = maybeToList (M.lookup l instanceMap) -- See note [2].
    names _ decl = getMainDeclBinder decl

-- Note [2]:
------------
-- We relate ClsInsts to InstDecls and DerivDecls using the SrcSpans buried
-- inside them. That should work for normal user-written instances (from
-- looking at GHC sources). We can assume that commented instances are
-- user-written. This lets us relate Names (from ClsInsts) to comments
-- (associated with InstDecls and DerivDecls).

--------------------------------------------------------------------------------
-- Declarations
--------------------------------------------------------------------------------



-- | Extract a map of fixity declarations only
mkFixMap :: HsGroup GhcRn -> FixMap
mkFixMap group_ =
  M.fromList [ (n,f)
             | L _ (FixitySig _ ns f) <- hsGroupTopLevelFixitySigs group_,
               L _ n <- ns ]


-- | Build the list of items that will become the documentation, from the
-- export list.  At this point, the list of ExportItems is in terms of
-- original names.
--
-- We create the export items even if the module is hidden, since they
-- might be useful when creating the export items for other modules.
mkExportItems
  :: (Monad m)
  => Bool               -- is it a signature
  -> IfaceMap
  -> Maybe Package      -- this package
  -> Module             -- this module
  -> Module             -- semantic module
  -> WarningMap
  -> GlobalRdrEnv
  -> [Name]             -- exported names (orig)
  -> [LHsDecl GhcRn]    -- renamed source declarations
  -> Maps
  -> FixMap
  -> M.Map ModuleName [ModuleName]
  -> [SrcSpan]          -- splice locations
  -> Maybe [(IE GhcRn, Avails)]
  -> Avails             -- exported stuff from this module
  -> InstIfaceMap
  -> DynFlags
  -> IfM m [ExportItem GhcRn]
mkExportItems
  is_sig modMap pkgName thisMod semMod warnings gre exportedNames decls
  maps fixMap unrestricted_imp_mods splices exportList allExports
  instIfaceMap dflags =
  case exportList of
    Nothing      ->
      fullModuleContents is_sig modMap pkgName thisMod semMod warnings gre
        exportedNames decls maps fixMap splices instIfaceMap dflags
        allExports
    Just exports -> liftM concat $ mapM lookupExport exports
  where
    lookupExport (IEGroup _ lev docStr, _)  = liftErrMsg $ do
      doc <- processDocString dflags gre docStr
      return [ExportGroup lev "" doc]

    lookupExport (IEDoc _ docStr, _)        = liftErrMsg $ do
      doc <- processDocStringParas dflags pkgName gre docStr
      return [ExportDoc doc]

    lookupExport (IEDocNamed _ str, _)      = liftErrMsg $
      findNamedDoc str [ unLoc d | d <- decls ] >>= \case
        Nothing -> return  []
        Just docStr -> do
          doc <- processDocStringParas dflags pkgName gre docStr
          return [ExportDoc doc]

    lookupExport (IEModuleContents _ (L _ mod_name), _)
      -- only consider exporting a module if we are sure we
      -- are really exporting the whole module and not some
      -- subset. We also look through module aliases here.
      | Just mods <- M.lookup mod_name unrestricted_imp_mods
      , not (null mods)
      = concat <$> traverse (moduleExport thisMod dflags modMap instIfaceMap) mods

    lookupExport (_, avails) =
      concat <$> traverse availExport (nubAvails avails)

    availExport avail =
      availExportItem is_sig modMap thisMod semMod warnings exportedNames
        maps fixMap splices instIfaceMap dflags avail


-- Extract the minimal complete definition of a Name, if one exists
minimalDef :: Monad m => Name -> IfM m (Maybe ClassMinimalDef)
minimalDef n = do
  mty <- lookupName n
  case mty of
    Just (ATyCon (tyConClass_maybe -> Just c)) ->
      return . Just $ classMinimalDef c
    _ ->
      return Nothing


availExportItem
  :: forall m
  .  Monad m
  => Bool               -- is it a signature
  -> IfaceMap
  -> Module             -- this module
  -> Module             -- semantic module
  -> WarningMap
  -> [Name]             -- exported names (orig)
  -> Maps
  -> FixMap
  -> [SrcSpan]          -- splice locations
  -> InstIfaceMap
  -> DynFlags
  -> AvailInfo
  -> IfM m [ExportItem GhcRn]
availExportItem is_sig modMap thisMod semMod warnings exportedNames
  (docMap, argMap, declMap, _) fixMap splices instIfaceMap
  dflags availInfo = declWith availInfo
  where
    declWith :: AvailInfo -> IfM m [ ExportItem GhcRn ]
    declWith avail = do
      let t = availName avail
      r    <- findDecl avail
      case r of
        ([L l (ValD _ _)], (doc, _)) -> do
          -- Top-level binding without type signature
          export <- hiValExportItem dflags t l doc (l `elem` splices) $ M.lookup t fixMap
          return [export]
        (ds, docs_) | decl : _ <- filter (not . isValD . unLoc) ds ->
          let declNames = getMainDeclBinder (unLoc decl)
          in case () of
            _
              -- We should not show a subordinate by itself if any of its
              -- parents is also exported. See note [1].
              | t `notElem` declNames,
                Just p <- find isExported (parents t $ unLoc decl) ->
                do liftErrMsg $ tell [
                     "Warning: " ++ moduleString thisMod ++ ": " ++
                     pretty dflags (nameOccName t) ++ " is exported separately but " ++
                     "will be documented under " ++ pretty dflags (nameOccName p) ++
                     ". Consider exporting it together with its parent(s)" ++
                     " for code clarity." ]
                   return []

              -- normal case
              | otherwise -> case decl of
                  -- A single signature might refer to many names, but we
                  -- create an export item for a single name only.  So we
                  -- modify the signature to contain only that single name.
                  L loc (SigD _ sig) ->
                    -- fromJust is safe since we already checked in guards
                    -- that 't' is a name declared in this declaration.
                    let newDecl = L loc . SigD noExtField . fromJust $ filterSigNames (== t) sig
                    in availExportDecl avail newDecl docs_

                  L loc (TyClD _ cl@ClassDecl{}) -> do
                    mdef <- minimalDef t
                    let sig = maybeToList $ fmap (noLoc . MinimalSig noExtField NoSourceText . noLoc . fmap noLoc) mdef
                    availExportDecl avail
                      (L loc $ TyClD noExtField cl { tcdSigs = sig ++ tcdSigs cl }) docs_

                  _ -> availExportDecl avail decl docs_

        -- Declaration from another package
        ([], _) -> do
          mayDecl <- hiDecl dflags t
          case mayDecl of
            Nothing -> return [ ExportNoDecl t [] ]
            Just decl ->
              -- We try to get the subs and docs
              -- from the installed .haddock file for that package.
              -- TODO: This needs to be more sophisticated to deal
              -- with signature inheritance
              case M.lookup (nameModule t) instIfaceMap of
                Nothing -> do
                   liftErrMsg $ tell
                      ["Warning: Couldn't find .haddock for export " ++ pretty dflags t]
                   let subs_ = availNoDocs avail
                   availExportDecl avail decl (noDocForDecl, subs_)
                Just iface ->
                  availExportDecl avail decl (lookupDocs avail warnings (instDocMap iface) (instArgMap iface))

        _ -> return []

    -- Tries 'extractDecl' first then falls back to 'hiDecl' if that fails
    availDecl :: Name -> LHsDecl GhcRn -> IfM m (LHsDecl GhcRn)
    availDecl declName parentDecl =
      case extractDecl declMap declName parentDecl of
        Right d -> pure d
        Left err -> do
          synifiedDeclOpt <- hiDecl dflags declName
          case synifiedDeclOpt of
            Just synifiedDecl -> pure synifiedDecl
            Nothing -> O.pprPanic "availExportItem" (O.text err)

    availExportDecl :: AvailInfo -> LHsDecl GhcRn
                    -> (DocForDecl Name, [(Name, DocForDecl Name)])
                    -> IfM m [ ExportItem GhcRn ]
    availExportDecl avail decl (doc, subs)
      | availExportsDecl avail = do
          extractedDecl <- availDecl (availName avail) decl

          -- bundled pattern synonyms only make sense if the declaration is
          -- exported (otherwise there would be nothing to bundle to)
          bundledPatSyns <- findBundledPatterns avail

          let
            patSynNames =
              concatMap (getMainDeclBinder . fst) bundledPatSyns

            fixities =
                [ (n, f)
                | n <- availName avail : fmap fst subs ++ patSynNames
                , Just f <- [M.lookup n fixMap]
                ]

          return [ ExportDecl {
                       expItemDecl      = restrictTo (fmap fst subs) extractedDecl
                     , expItemPats      = bundledPatSyns
                     , expItemMbDoc     = doc
                     , expItemSubDocs   = subs
                     , expItemInstances = []
                     , expItemFixities  = fixities
                     , expItemSpliced   = False
                     }
                 ]

      | otherwise = for subs $ \(sub, sub_doc) -> do
          extractedDecl <- availDecl sub decl

          return ( ExportDecl {
                       expItemDecl      = extractedDecl
                     , expItemPats      = []
                     , expItemMbDoc     = sub_doc
                     , expItemSubDocs   = []
                     , expItemInstances = []
                     , expItemFixities  = [ (sub, f) | Just f <- [M.lookup sub fixMap] ]
                     , expItemSpliced   = False
                     } )

    exportedNameSet = mkNameSet exportedNames
    isExported n = elemNameSet n exportedNameSet

    findDecl :: AvailInfo -> IfM m ([LHsDecl GhcRn], (DocForDecl Name, [(Name, DocForDecl Name)]))
    findDecl avail
      | m == semMod =
          case M.lookup n declMap of
            Just ds -> return (ds, lookupDocs avail warnings docMap argMap)
            Nothing
              | is_sig -> do
                -- OK, so it wasn't in the local declaration map.  It could
                -- have been inherited from a signature.  Reconstitute it
                -- from the type.
                mb_r <- hiDecl dflags n
                case mb_r of
                    Nothing -> return ([], (noDocForDecl, availNoDocs avail))
                    -- TODO: If we try harder, we might be able to find
                    -- a Haddock!  Look in the Haddocks for each thing in
                    -- requirementContext (unitState)
                    Just decl -> return ([decl], (noDocForDecl, availNoDocs avail))
              | otherwise ->
                return ([], (noDocForDecl, availNoDocs avail))
      | Just iface <- M.lookup (semToIdMod (moduleUnit thisMod) m) modMap
      , Just ds <- M.lookup n (ifaceDeclMap iface) =
          return (ds, lookupDocs avail warnings
                            (ifaceDocMap iface)
                            (ifaceArgMap iface))
      | otherwise = return ([], (noDocForDecl, availNoDocs avail))
      where
        n = availName avail
        m = nameModule n

    findBundledPatterns :: AvailInfo -> IfM m [(HsDecl GhcRn, DocForDecl Name)]
    findBundledPatterns avail = do
      patsyns <- for constructor_names $ \name -> do
        mtyThing <- lookupName name
        case mtyThing of
          Just (AConLike PatSynCon{}) -> do
            export_items <- declWith (Avail.avail name)
            pure [ (unLoc patsyn_decl, patsyn_doc)
                 | ExportDecl {
                       expItemDecl  = patsyn_decl
                     , expItemMbDoc = patsyn_doc
                     } <- export_items
                 ]
          _ -> pure []
      pure (concat patsyns)
      where
        constructor_names =
          filter isDataConName (availSubordinates avail)

-- this heavily depends on the invariants stated in Avail
availExportsDecl :: AvailInfo -> Bool
availExportsDecl (AvailTC ty_name names _)
  | n : _ <- names = ty_name == n
  | otherwise      = False
availExportsDecl _ = True

availSubordinates :: AvailInfo -> [Name]
availSubordinates avail =
  filter (/= availName avail) (availNamesWithSelectors avail)

availNoDocs :: AvailInfo -> [(Name, DocForDecl Name)]
availNoDocs avail =
  zip (availSubordinates avail) (repeat noDocForDecl)

-- | Given a 'Module' from a 'Name', convert it into a 'Module' that
-- we can actually find in the 'IfaceMap'.
semToIdMod :: Unit -> Module -> Module
semToIdMod this_uid m
    | Module.isHoleModule m = mkModule this_uid (moduleName m)
    | otherwise             = m

-- | Reify a declaration from the GHC internal 'TyThing' representation.
hiDecl :: Monad m => DynFlags -> Name -> IfM m (Maybe (LHsDecl GhcRn))
hiDecl dflags t = do
  mayTyThing <- lookupName t
  case mayTyThing of
    Nothing -> do
      liftErrMsg $ tell ["Warning: Not found in environment: " ++ pretty dflags t]
      return Nothing
    Just x -> case tyThingToLHsDecl ShowRuntimeRep x of
      Left m -> liftErrMsg (tell [bugWarn m]) >> return Nothing
      Right (m, t') -> liftErrMsg (tell $ map bugWarn m)
                      >> return (Just $ noLoc t')
    where
      warnLine x = O.text "haddock-bug:" O.<+> O.text x O.<>
                   O.comma O.<+> O.quotes (O.ppr t) O.<+>
                   O.text "-- Please report this on Haddock issue tracker!"
      bugWarn = O.showSDoc dflags . warnLine

-- | This function is called for top-level bindings without type signatures.
-- It gets the type signature from GHC and that means it's not going to
-- have a meaningful 'SrcSpan'. So we pass down 'SrcSpan' for the
-- declaration and use it instead - 'nLoc' here.
hiValExportItem
  :: Monad m => DynFlags -> Name -> SrcSpan -> DocForDecl Name -> Bool
  -> Maybe Fixity -> IfM m (ExportItem GhcRn)
hiValExportItem dflags name nLoc doc splice fixity = do
  mayDecl <- hiDecl dflags name
  case mayDecl of
    Nothing -> return (ExportNoDecl name [])
    Just decl -> return (ExportDecl (fixSpan decl) [] doc [] [] fixities splice)
  where
    fixSpan (L l t) = L (SrcLoc.combineSrcSpans l nLoc) t
    fixities = case fixity of
      Just f  -> [(name, f)]
      Nothing -> []


-- | Lookup docs for a declaration from maps.
lookupDocs :: AvailInfo -> WarningMap -> DocMap Name -> ArgMap Name
           -> (DocForDecl Name, [(Name, DocForDecl Name)])
lookupDocs avail warnings docMap argMap =
  let n = availName avail in
  let lookupArgDoc x = M.findWithDefault M.empty x argMap in
  let doc = (lookupDoc n, lookupArgDoc n) in
  let subDocs = [ (s, (lookupDoc s, lookupArgDoc s))
                | s <- availSubordinates avail
                ] in
  (doc, subDocs)
  where
    lookupDoc name = Documentation (M.lookup name docMap) (M.lookup name warnings)


-- | Export the given module as `ExportModule`. We are not concerned with the
-- single export items of the given module.
moduleExport
  :: Monad m
  => Module           -- ^ Module A (identity, NOT semantic)
  -> DynFlags         -- ^ The flags used when typechecking A
  -> IfaceMap         -- ^ Already created interfaces
  -> InstIfaceMap     -- ^ Interfaces in other packages
  -> ModuleName       -- ^ The exported module
  -> IfM m [ExportItem GhcRn] -- ^ Resulting export items
moduleExport thisMod dflags ifaceMap instIfaceMap expMod =
    -- NB: we constructed the identity module when looking up in
    -- the IfaceMap.
    case M.lookup m ifaceMap of
      Just iface
        | OptHide `elem` ifaceOptions iface -> return (ifaceExportItems iface)
        | otherwise -> return [ ExportModule m ]

      Nothing -> -- We have to try to find it in the installed interfaces
                 -- (external packages).
        case M.lookup expMod (M.mapKeys moduleName instIfaceMap) of
          Just iface -> return [ ExportModule (instMod iface) ]
          Nothing -> do
            liftErrMsg $ tell ["Warning: " ++ pretty dflags thisMod ++ ": Could not find " ++
                               "documentation for exported module: " ++ pretty dflags expMod]
            return []
  where
    m = mkModule (moduleUnit thisMod) expMod -- Identity module!

-- Note [1]:
------------
-- It is unnecessary to document a subordinate by itself at the top level if
-- any of its parents is also documented. Furthermore, if the subordinate is a
-- record field or a class method, documenting it under its parent
-- indicates its special status.
--
-- A user might expect that it should show up separately, so we issue a
-- warning. It's a fine opportunity to also tell the user she might want to
-- export the subordinate through the parent export item for clarity.
--
-- The code removes top-level subordinates also when the parent is exported
-- through a 'module' export. I think that is fine.
--
-- (For more information, see Trac #69)


-- | Simplified variant of 'mkExportItems', where we can assume that
-- every locally defined declaration is exported; thus, we just
-- zip through the renamed declarations.

fullModuleContents
  :: Monad m
  => Bool               -- is it a signature
  -> IfaceMap
  -> Maybe Package      -- this package
  -> Module             -- this module
  -> Module             -- semantic module
  -> WarningMap
  -> GlobalRdrEnv      -- ^ The renaming environment
  -> [Name]             -- exported names (orig)
  -> [LHsDecl GhcRn]    -- renamed source declarations
  -> Maps
  -> FixMap
  -> [SrcSpan]          -- splice locations
  -> InstIfaceMap
  -> DynFlags
  -> Avails
  -> IfM m [ExportItem GhcRn]
fullModuleContents is_sig modMap pkgName thisMod semMod warnings gre exportedNames
  decls maps@(_, _, declMap, _) fixMap splices instIfaceMap dflags avails = do
  let availEnv = availsToNameEnv (nubAvails avails)
  (concat . concat) `fmap` (for decls $ \decl -> do
    case decl of
      (L _ (DocD _ (DocGroup lev docStr))) -> do
        doc <- liftErrMsg (processDocString dflags gre docStr)
        return [[ExportGroup lev "" doc]]
      (L _ (DocD _ (DocCommentNamed _ docStr))) -> do
        doc <- liftErrMsg (processDocStringParas dflags pkgName gre docStr)
        return [[ExportDoc doc]]
      (L _ (ValD _ valDecl))
        | name:_ <- collectHsBindBinders valDecl
        , Just (L _ SigD{}:_) <- filter isSigD <$> M.lookup name declMap
        -> return []
      _ ->
        for (getMainDeclBinder (unLoc decl)) $ \nm -> do
          case lookupNameEnv availEnv nm of
            Just avail ->
              availExportItem is_sig modMap thisMod
                semMod warnings exportedNames maps fixMap
                splices instIfaceMap dflags avail
            Nothing -> pure [])
  where
    isSigD (L _ SigD{}) = True
    isSigD _            = False


-- | Sometimes the declaration we want to export is not the "main" declaration:
-- it might be an individual record selector or a class method.  In these
-- cases we have to extract the required declaration (and somehow cobble
-- together a type signature for it...).
--
-- This function looks through the declarations in this module to try to find
-- the one with the right name.
extractDecl
  :: HasCallStack
  => DeclMap                   -- ^ all declarations in the file
  -> Name                      -- ^ name of the declaration to extract
  -> LHsDecl GhcRn             -- ^ parent declaration
  -> Either ErrMsg (LHsDecl GhcRn)
extractDecl declMap name decl
  | name `elem` getMainDeclBinder (unLoc decl) = pure decl
  | otherwise  =
    case unLoc decl of
      TyClD _ d@ClassDecl { tcdLName = L _ clsNm
                          , tcdSigs = clsSigs
                          , tcdATs = clsATs } ->
        let
          matchesMethod =
            [ lsig
            | lsig <- clsSigs
            , ClassOpSig _ False _ _ <- pure $ unLoc lsig
              -- Note: exclude `default` declarations (see #505)
            , name `elem` sigName lsig
            ]

          matchesAssociatedType =
            [ lfam_decl
            | lfam_decl <- clsATs
            , name == unLoc (fdLName (unLoc lfam_decl))
            ]

            -- TODO: document fixity
        in case (matchesMethod, matchesAssociatedType)  of
          ([s0], _) -> let tyvar_names = tyClDeclTyVars d
                           L pos sig = addClassContext clsNm tyvar_names s0
                       in pure (L pos (SigD noExtField sig))
          (_, [L pos fam_decl]) -> pure (L pos (TyClD noExtField (FamDecl noExtField fam_decl)))

          ([], [])
            | Just (famInstDecl:_) <- M.lookup name declMap
            -> extractDecl declMap name famInstDecl
          _ -> Left (concat [ "Ambiguous decl for ", getOccString name
                            , " in class ", getOccString clsNm ])

      TyClD _ d@DataDecl { tcdLName = L _ dataNm
                         , tcdDataDefn = HsDataDefn { dd_cons = dataCons } } -> do
        let ty_args = map HsValArg (lHsQTyVarsToTypes (tyClDeclTyVars d))
        lsig <- if isDataConName name
                  then extractPatternSyn name dataNm ty_args dataCons
                  else extractRecSel name dataNm ty_args dataCons
        pure (SigD noExtField <$> lsig)

      TyClD _ FamDecl {}
        | isValName name
        , Just (famInst:_) <- M.lookup name declMap
        -> extractDecl declMap name famInst
      InstD _ (DataFamInstD _ (DataFamInstDecl (HsIB { hsib_body =
          FamEqn { feqn_tycon = L _ famName
                 , feqn_pats  = ty_args
                 , feqn_rhs   = HsDataDefn { dd_cons = dataCons } }}))) -> do
        lsig <- if isDataConName name
                  then extractPatternSyn name famName ty_args dataCons
                  else extractRecSel name famName ty_args dataCons
        pure (SigD noExtField <$> lsig)
      InstD _ (ClsInstD _ ClsInstDecl { cid_datafam_insts = insts })
        | isDataConName name ->
            let matches = [ d' | L _ d'@(DataFamInstDecl (HsIB { hsib_body =
                                          FamEqn { feqn_rhs   = HsDataDefn { dd_cons = dataCons }
                                                 }
                                         })) <- insts
                               , name `elem` map unLoc (concatMap (getConNames . unLoc) dataCons)
                               ]
            in case matches of
                [d0] -> extractDecl declMap name (noLoc (InstD noExtField (DataFamInstD noExtField d0)))
                _    -> Left "internal: extractDecl (ClsInstD)"
        | otherwise ->
            let matches = [ d' | L _ d'@(DataFamInstDecl (HsIB { hsib_body = d }))
                                   <- insts
                                 -- , L _ ConDecl { con_details = RecCon rec } <- dd_cons (feqn_rhs d)
                               , RecCon rec <- map (getConArgs . unLoc) (dd_cons (feqn_rhs d))
                               , ConDeclField { cd_fld_names = ns } <- map unLoc (unLoc rec)
                               , L _ n <- ns
                               , extFieldOcc n == name
                          ]
            in case matches of
              [d0] -> extractDecl declMap name (noLoc . InstD noExtField $ DataFamInstD noExtField d0)
              _ -> Left "internal: extractDecl (ClsInstD)"
      _ -> Left ("extractDecl: Unhandled decl for " ++ getOccString name)

extractPatternSyn :: Name -> Name -> [LHsTypeArg GhcRn] -> [LConDecl GhcRn] -> Either ErrMsg (LSig GhcRn)
extractPatternSyn nm t tvs cons =
  case filter matches cons of
    [] -> Left . O.showSDocUnsafe $
          O.text "constructor pattern " O.<+> O.ppr nm O.<+> O.text "not found in type" O.<+> O.ppr t
    con:_ -> pure (extract <$> con)
 where
  matches :: LConDecl GhcRn -> Bool
  matches (L _ con) = nm `elem` (unLoc <$> getConNames con)
  extract :: ConDecl GhcRn -> Sig GhcRn
  extract con =
    let args =
          case getConArgs con of
            PrefixCon args' -> (map hsScaledThing args')
            RecCon (L _ fields) -> cd_fld_type . unLoc <$> fields
            InfixCon arg1 arg2 -> map hsScaledThing [arg1, arg2]
        typ = longArrow args (data_ty con)
        typ' =
          case con of
            ConDeclH98 { con_mb_cxt = Just cxt } -> noLoc (HsQualTy noExtField cxt typ)
            _ -> typ
        typ'' = noLoc (HsQualTy noExtField (noLoc []) typ')
    in PatSynSig noExtField [noLoc nm] (mkEmptyImplicitBndrs typ'')

  longArrow :: [LHsType GhcRn] -> LHsType GhcRn -> LHsType GhcRn
  longArrow inputs output = foldr (\x y -> noLoc (HsFunTy noExtField (HsUnrestrictedArrow NormalSyntax) x y)) output inputs

  data_ty con
    | ConDeclGADT{} <- con = con_res_ty con
    | otherwise = foldl' (\x y -> noLoc (mkAppTyArg x y)) (noLoc (HsTyVar noExtField NotPromoted (noLoc t))) tvs
                    where mkAppTyArg :: LHsType GhcRn -> LHsTypeArg GhcRn -> HsType GhcRn
                          mkAppTyArg f (HsValArg ty) = HsAppTy noExtField f ty
                          mkAppTyArg f (HsTypeArg l ki) = HsAppKindTy l f ki
                          mkAppTyArg f (HsArgPar _) = HsParTy noExtField f

extractRecSel :: Name -> Name -> [LHsTypeArg GhcRn] -> [LConDecl GhcRn]
              -> Either ErrMsg (LSig GhcRn)
extractRecSel _ _ _ [] = Left "extractRecSel: selector not found"

extractRecSel nm t tvs (L _ con : rest) =
  case getConArgs con of
    RecCon (L _ fields) | ((l,L _ (ConDeclField _ _nn ty _)) : _) <- matching_fields fields ->
      pure (L l (TypeSig noExtField [noLoc nm] (mkEmptySigWcType (noLoc (HsFunTy noExtField (HsUnrestrictedArrow NormalSyntax) data_ty (getBangType ty))))))
    _ -> extractRecSel nm t tvs rest
 where
  matching_fields :: [LConDeclField GhcRn] -> [(SrcSpan, LConDeclField GhcRn)]
  matching_fields flds = [ (l,f) | f@(L _ (ConDeclField _ ns _ _)) <- flds
                                 , L l n <- ns, extFieldOcc n == nm ]
  data_ty
    -- ResTyGADT _ ty <- con_res con = ty
    | ConDeclGADT{} <- con = con_res_ty con
    | otherwise = foldl' (\x y -> noLoc (mkAppTyArg x y)) (noLoc (HsTyVar noExtField NotPromoted (noLoc t))) tvs
                   where mkAppTyArg :: LHsType GhcRn -> LHsTypeArg GhcRn -> HsType GhcRn
                         mkAppTyArg f (HsValArg ty) = HsAppTy noExtField f ty
                         mkAppTyArg f (HsTypeArg l ki) = HsAppKindTy l f ki
                         mkAppTyArg f (HsArgPar _) = HsParTy noExtField f

-- | Keep export items with docs.
pruneExportItems :: [ExportItem GhcRn] -> [ExportItem GhcRn]
pruneExportItems = filter hasDoc
  where
    hasDoc (ExportDecl{expItemMbDoc = (Documentation d _, _)}) = isJust d
    hasDoc _ = True


mkVisibleNames :: Maps -> [ExportItem GhcRn] -> [DocOption] -> [Name]
mkVisibleNames (_, _, _, instMap) exports opts
  | OptHide `elem` opts = []
  | otherwise = let ns = concatMap exportName exports
                in seqList ns `seq` ns
  where
    exportName e@ExportDecl {} = name ++ subs ++ patsyns
      where subs    = map fst (expItemSubDocs e)
            patsyns = concatMap (getMainDeclBinder . fst) (expItemPats e)
            name = case unLoc $ expItemDecl e of
              InstD _ d -> maybeToList $ SrcLoc.lookupSrcSpan (getInstLoc d) instMap
              decl      -> getMainDeclBinder decl
    exportName ExportNoDecl {} = [] -- we don't count these as visible, since
                                    -- we don't want links to go to them.
    exportName _ = []

seqList :: [a] -> ()
seqList [] = ()
seqList (x : xs) = x `seq` seqList xs

-- | Find a stand-alone documentation comment by its name.
findNamedDoc :: String -> [HsDecl GhcRn] -> ErrMsgM (Maybe HsDocString)
findNamedDoc name = search
  where
    search [] = do
      tell ["Cannot find documentation for: $" ++ name]
      return Nothing
    search (DocD _ (DocCommentNamed name' doc) : rest)
      | name == name' = return (Just doc)
      | otherwise = search rest
    search (_other_decl : rest) = search rest<|MERGE_RESOLUTION|>--- conflicted
+++ resolved
@@ -60,18 +60,6 @@
 import GHC.Tc.Types hiding (IfM)
 import GHC.Tc.Utils.Monad (finalSafeMode)
 import GHC.Types.Avail hiding (avail)
-<<<<<<< HEAD
-import qualified GHC.Types.Avail  as Avail
-import qualified GHC.Unit.Module as Module
-import qualified GHC.Types.SrcLoc as SrcLoc
-import GHC.Core.Class ( ClassMinimalDef, classMinimalDef )
-import GHC.Core.ConLike (ConLike(..))
-import GHC hiding ( lookupName )
-import GHC.Driver.Types
-import GHC.Types.Name
-import GHC.Types.Name.Set
-import GHC.Types.Name.Env
-=======
 import qualified GHC.Types.Avail as Avail
 import GHC.Types.Basic (PromotionFlag (..), SourceText (..), StringLiteral (..))
 import GHC.Types.Name (getOccString, getSrcSpan, isDataConName, isValName, nameIsLocalOrFrom, nameOccName)
@@ -80,7 +68,6 @@
 import GHC.Types.Name.Set (elemNameSet, mkNameSet)
 import qualified GHC.Types.SrcLoc as SrcLoc
 import qualified GHC.Unit.Module as Module
->>>>>>> 62d763f6
 import GHC.Unit.State
 import qualified GHC.Utils.Outputable as O
 
