--- conflicted
+++ resolved
@@ -4,17 +4,15 @@
 
  * Fix style switcher (enabled by `--built-in-themes`) (#949)
 
+ * Support inline markup in markdown-style links (#875)
+
 ## Changes in version 2.22.0
 
  * Make `--package-version` optional for `--hoogle` (#899)
 
-<<<<<<< HEAD
- * Support inline markup in markdown-style links (#875)
-=======
  * Support type and data families in the LaTeX backend (#734)
 
  * Support pattern synonyms in the Hoogle backend (#947)
->>>>>>> f4d53a15
 
 ## Changes in version 2.21.0
 
