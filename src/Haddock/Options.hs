--- conflicted
+++ resolved
@@ -126,11 +126,7 @@
     Option ['t']  ["title"]    (ReqArg Flag_Heading "TITLE")
       "page heading",
     Option ['q']  ["qual"] (ReqArg Flag_Qualification "QUAL")
-<<<<<<< HEAD
-      "qualification of names, one of \n'none' (default), 'full', 'local'\n'relative' or 'abbreviate'",
-=======
       "qualification of names, one of \n'none' (default), 'full', 'local'\n'relative' or 'aliased'",
->>>>>>> 5da38c14
     Option ['?']  ["help"]  (NoArg Flag_Help)
       "display this help and exit",
     Option ['V']  ["version"]  (NoArg Flag_Version)
@@ -241,11 +237,7 @@
       ["full"]       -> Right OptFullQual
       ["local"]      -> Right OptLocalQual
       ["relative"]   -> Right OptRelativeQual
-<<<<<<< HEAD
-      ["abbreviate"] -> Right OptAbbreviateQual
-=======
       ["aliased"]    -> Right OptAliasedQual
->>>>>>> 5da38c14
       [arg]          -> Left $ "unknown qualification type " ++ show arg
       _:_            -> Left "qualification option given multiple times"
 
