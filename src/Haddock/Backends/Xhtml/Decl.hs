--- conflicted
+++ resolved
@@ -39,17 +39,6 @@
 import Name
 
 
-<<<<<<< HEAD
-ppDecl :: Bool -> LinksInfo -> LHsDecl DocName ->
-          DocForDecl DocName -> [DocInstance DocName] -> [(DocName, DocForDecl DocName)] ->
-          Bool -> Qualification -> Html
-ppDecl summ links (L loc decl) (mbDoc, fnArgsDoc) instances subdocs unicode qual = case decl of
-  TyClD (FamDecl d)         -> ppTyFam summ False links instances loc mbDoc d unicode qual
-  TyClD d@(DataDecl {})     -> ppDataDecl summ links instances subdocs loc mbDoc d unicode qual
-  TyClD d@(SynDecl {})      -> ppTySyn summ links loc (mbDoc, fnArgsDoc) d unicode qual
-  TyClD d@(ClassDecl {})    -> ppClassDecl summ links instances loc mbDoc subdocs d unicode qual
-  SigD (TypeSig lnames lty) -> ppLFunSig summ links loc (mbDoc, fnArgsDoc) lnames lty unicode qual
-=======
 ppDecl :: Bool -> LinksInfo -> LHsDecl DocName
        -> DocForDecl DocName -> [DocInstance DocName] -> [(DocName, Fixity)]
        -> [(DocName, DocForDecl DocName)] -> Splice -> Unicode -> Qualification -> Html
@@ -59,7 +48,6 @@
   TyClD d@(SynDecl {})      -> ppTySyn summ links fixities loc (mbDoc, fnArgsDoc) d splice unicode qual
   TyClD d@(ClassDecl {})    -> ppClassDecl summ links instances fixities loc mbDoc subdocs d splice unicode qual
   SigD (TypeSig lnames lty) -> ppLFunSig summ links loc (mbDoc, fnArgsDoc) lnames lty fixities splice unicode qual
->>>>>>> 1063ade7
   SigD (PatSynSig lname args ty prov req) ->
       ppLPatSig summ links loc (mbDoc, fnArgsDoc) lname args ty prov req fixities splice unicode qual
   ForD d                         -> ppFor summ links loc (mbDoc, fnArgsDoc) d fixities splice unicode qual
@@ -269,16 +257,10 @@
     Nothing   -> noHtml
   )
 
-<<<<<<< HEAD
-ppTyFam :: Bool -> Bool -> LinksInfo -> [DocInstance DocName] -> SrcSpan -> Documentation DocName ->
-              FamilyDecl DocName -> Bool -> Qualification -> Html
-ppTyFam summary associated links instances loc doc decl unicode qual
-=======
 ppTyFam :: Bool -> Bool -> LinksInfo -> [DocInstance DocName] ->
            [(DocName, Fixity)] -> SrcSpan -> Documentation DocName ->
            FamilyDecl DocName -> Splice -> Unicode -> Qualification -> Html
 ppTyFam summary associated links instances fixities loc doc decl splice unicode qual
->>>>>>> 1063ade7
 
   | summary   = ppTyFamHeader True associated decl unicode qual
   | otherwise = header_ +++ docSection qual doc +++ instancesBit
@@ -309,17 +291,10 @@
 --------------------------------------------------------------------------------
 
 
-<<<<<<< HEAD
-ppAssocType :: Bool -> LinksInfo -> DocForDecl DocName -> LFamilyDecl DocName -> Bool
-            -> Qualification -> Html
-ppAssocType summ links doc (L loc decl) unicode qual =
-   ppTyFam summ True links [] loc (fst doc) decl unicode qual
-=======
 ppAssocType :: Bool -> LinksInfo -> DocForDecl DocName -> LFamilyDecl DocName
             -> [(DocName, Fixity)] -> Splice -> Unicode -> Qualification -> Html
 ppAssocType summ links doc (L loc decl) fixities splice unicode qual =
    ppTyFam summ True links [] fixities loc (fst doc) decl splice unicode qual
->>>>>>> 1063ade7
 
 
 --------------------------------------------------------------------------------
@@ -343,12 +318,8 @@
 
 
 -- | Print an application of a DocName and two lists of HsTypes (kinds, types)
-<<<<<<< HEAD
-ppAppNameTypes :: DocName -> [HsType DocName] -> [HsType DocName] -> Bool -> Qualification -> Html
-=======
 ppAppNameTypes :: DocName -> [HsType DocName] -> [HsType DocName]
                -> Unicode -> Qualification -> Html
->>>>>>> 1063ade7
 ppAppNameTypes n ks ts unicode qual =
     ppTypeApp n ks ts (\p -> ppDocName qual p True) (ppParendType unicode qual)
 
@@ -532,11 +503,7 @@
 
 
 -- TODO: print contexts
-<<<<<<< HEAD
-ppShortDataDecl :: Bool -> Bool -> TyClDecl DocName -> Bool -> Qualification -> Html
-=======
 ppShortDataDecl :: Bool -> Bool -> TyClDecl DocName -> Unicode -> Qualification -> Html
->>>>>>> 1063ade7
 ppShortDataDecl summary dataInst dataDecl unicode qual
 
   | [] <- cons = dataHeader
@@ -795,11 +762,7 @@
 ppLFunLhType  unicode qual y = ppFunLhType unicode qual (unLoc y)
 
 
-<<<<<<< HEAD
-ppType, ppCtxType, ppParendType, ppFunLhType :: Bool -> Qualification
-=======
 ppType, ppCtxType, ppParendType, ppFunLhType :: Unicode -> Qualification
->>>>>>> 1063ade7
                                              -> HsType DocName -> Html
 ppType       unicode qual ty = ppr_mono_ty pREC_TOP ty unicode qual
 ppCtxType    unicode qual ty = ppr_mono_ty pREC_CTX ty unicode qual
