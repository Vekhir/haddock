--- conflicted
+++ resolved
@@ -28,6 +28,7 @@
 
 import           Data.List             ( intersperse )
 import qualified Data.Map as Map
+import           Data.Maybe
 import           Text.XHtml hiding     ( name, title, p, quote )
 
 import GHC
@@ -182,53 +183,6 @@
 
 
 --------------------------------------------------------------------------------
-<<<<<<< HEAD
-=======
--- * Indexed data types
---------------------------------------------------------------------------------
-
-
-ppDataInst :: a
-ppDataInst = undefined
-
-
---------------------------------------------------------------------------------
--- * Indexed newtypes
---------------------------------------------------------------------------------
-
--- TODO
--- ppNewTyInst = undefined
-
-
---------------------------------------------------------------------------------
--- * Indexed types
---------------------------------------------------------------------------------
-
-
-ppTyInst :: Bool -> Bool -> LinksInfo -> SrcSpan -> Documentation DocName ->
-            TyClDecl DocName -> Bool -> Qualification -> Html
-ppTyInst summary associated links loc doc decl unicode qual
-
-  | summary   = ppTyInstHeader True associated decl unicode qual
-  | otherwise = header_ +++ docSection qual doc
-
-  where
-    docname = tcdName decl
-
-    header_ = topDeclElem links loc [docname]
-                (ppTyInstHeader summary associated decl unicode qual)
-
-
-ppTyInstHeader :: Bool -> Bool -> TyClDecl DocName -> Bool -> Qualification -> Html
-ppTyInstHeader _ _ decl unicode qual =
-  keyword "type instance" <+>
-  ppAppNameTypes (tcdName decl) typeArgs unicode qual
-  where
-    typeArgs = map unLoc . fromJust . tcdTyPats $ decl
-
-
---------------------------------------------------------------------------------
->>>>>>> 2a931d32
 -- * Associated Types
 --------------------------------------------------------------------------------
 
@@ -371,14 +325,9 @@
 ppClassDecl :: Bool -> LinksInfo -> [DocInstance DocName] -> SrcSpan
             -> Documentation DocName -> [(DocName, DocForDecl DocName)]
             -> TyClDecl DocName -> Bool -> Qualification -> Html
-<<<<<<< HEAD
-ppClassDecl summary links instances loc mbDoc subdocs
+ppClassDecl summary links instances loc d subdocs
         decl@(ClassDecl { tcdCtxt = lctxt, tcdLName = lname, tcdTyVars = ltyvars
                         , tcdFDs = lfds, tcdSigs = lsigs, tcdATs = ats }) unicode qual
-=======
-ppClassDecl summary links instances loc d subdocs
-        decl@(ClassDecl lctxt lname ltyvars lfds lsigs _ ats _ _) unicode qual
->>>>>>> 2a931d32
   | summary = ppShortClassDecl summary links decl loc subdocs unicode qual
   | otherwise = classheader +++ docSection qual d
                   +++ atBit +++ methodBit  +++ instancesBit
