-----------------------------------------------------------------------------
-- |
-- Module      :  Haddock.Backends.Html.Util
-- Copyright   :  (c) Simon Marlow   2003-2006,
--                    David Waern    2006-2009,
--                    Mark Lentczner 2010
-- License     :  BSD-like
--
-- Maintainer  :  haddock@projects.haskell.org
-- Stability   :  experimental
-- Portability :  portable
-----------------------------------------------------------------------------
module Haddock.Backends.Xhtml.Utils (
  renderToString,

  namedAnchor, linkedAnchor,
  spliceURL,
  groupId,

  (<+>), (<=>), char,
  keyword, punctuate,

  braces, brackets, pabrackets, parens, parenList, ubxParenList,
  arrow, comma, dcolon, dot, darrow, equals, forallSymbol, quote,

  hsep, vcat,

  collapseSection, collapseToggle, collapseControl,
) where


import Haddock.GhcUtils
import Haddock.Utils

import Data.Maybe

import Text.XHtml hiding ( name, title, p, quote )
import qualified Text.XHtml as XHtml

import GHC      ( SrcSpan(..), srcSpanStartLine, Name )
import Module   ( Module )
import Name     ( getOccString, nameOccName, isValOcc )


spliceURL :: Maybe FilePath -> Maybe Module -> Maybe GHC.Name ->
             Maybe SrcSpan -> String -> String
spliceURL maybe_file maybe_mod maybe_name maybe_loc = run
 where
  file = fromMaybe "" maybe_file
  mdl = case maybe_mod of
          Nothing           -> ""
          Just m -> moduleString m

  (name, kind) =
    case maybe_name of
      Nothing             -> ("","")
      Just n | isValOcc (nameOccName n) -> (escapeStr (getOccString n), "v")
             | otherwise -> (escapeStr (getOccString n), "t")

  line = case maybe_loc of
    Nothing -> ""
    Just span_ ->
      case span_ of
      RealSrcSpan span__ ->
        show $ srcSpanStartLine span__
      UnhelpfulSpan _ ->
        error "spliceURL UnhelpfulSpan"

  run "" = ""
  run ('%':'M':rest) = mdl  ++ run rest
  run ('%':'F':rest) = file ++ run rest
  run ('%':'N':rest) = name ++ run rest
  run ('%':'K':rest) = kind ++ run rest
  run ('%':'L':rest) = line ++ run rest
  run ('%':'%':rest) = '%'   : run rest

  run ('%':'{':'M':'O':'D':'U':'L':'E':'}':rest) = mdl  ++ run rest
  run ('%':'{':'F':'I':'L':'E':'}':rest)         = file ++ run rest
  run ('%':'{':'N':'A':'M':'E':'}':rest)         = name ++ run rest
  run ('%':'{':'K':'I':'N':'D':'}':rest)         = kind ++ run rest

  run ('%':'{':'M':'O':'D':'U':'L':'E':'/':'.':'/':c:'}':rest) =
    map (\x -> if x == '.' then c else x) mdl ++ run rest

  run ('%':'{':'F':'I':'L':'E':'/':'/':'/':c:'}':rest) =
    map (\x -> if x == '/' then c else x) file ++ run rest

  run ('%':'{':'L':'I':'N':'E':'}':rest)         = line ++ run rest

  run (c:rest) = c : run rest


renderToString :: Bool -> Html -> String
renderToString debug html
  | debug = renderHtml html
  | otherwise = showHtml html


hsep :: [Html] -> Html
hsep [] = noHtml
hsep htmls = foldr1 (\a b -> a+++" "+++b) htmls

-- | Concatenate a series of 'Html' values vertically, with linebreaks in between.
vcat :: [Html] -> Html
vcat [] = noHtml
vcat htmls = foldr1 (\a b -> a+++br+++b) htmls


infixr 8 <+>
(<+>) :: Html -> Html -> Html
a <+> b = a +++ sep +++ b
  where
    sep = if isNoHtml a || isNoHtml b then noHtml else toHtml " "
<<<<<<< HEAD
=======

-- | Join two 'Html' values together with a linebreak in between.
--   Has 'noHtml' as left identity.
infixr 8 <=>
(<=>) :: Html -> Html -> Html
a <=> b = a +++ sep +++ b
  where
    sep = if isNoHtml a then noHtml else br
>>>>>>> 1063ade7


keyword :: String -> Html
keyword s = thespan ! [theclass "keyword"] << toHtml s


equals, comma :: Html
equals = char '='
comma  = char ','


char :: Char -> Html
char c = toHtml [c]


quote :: Html -> Html
quote h = char '`' +++ h +++ '`'


parens, brackets, pabrackets, braces :: Html -> Html
parens h        = char '(' +++ h +++ char ')'
brackets h      = char '[' +++ h +++ char ']'
pabrackets h    = toHtml "[:" +++ h +++ toHtml ":]"
braces h        = char '{' +++ h +++ char '}'


punctuate :: Html -> [Html] -> [Html]
punctuate _ []     = []
punctuate h (d0:ds) = go d0 ds
                   where
                     go d [] = [d]
                     go d (e:es) = (d +++ h) : go e es


parenList :: [Html] -> Html
parenList = parens . hsep . punctuate comma


ubxParenList :: [Html] -> Html
ubxParenList = ubxparens . hsep . punctuate comma


ubxparens :: Html -> Html
ubxparens h = toHtml "(#" +++ h +++ toHtml "#)"


dcolon, arrow, darrow, forallSymbol :: Bool -> Html
dcolon unicode = toHtml (if unicode then "∷" else "::")
arrow  unicode = toHtml (if unicode then "→" else "->")
darrow unicode = toHtml (if unicode then "⇒" else "=>")
forallSymbol unicode = if unicode then toHtml "∀" else keyword "forall"


dot :: Html
dot = toHtml "."


-- | Generate a named anchor
namedAnchor :: String -> Html -> Html
namedAnchor n = anchor ! [XHtml.name n]


linkedAnchor :: String -> Html -> Html
linkedAnchor n = anchor ! [href ('#':n)]


-- | generate an anchor identifier for a group
groupId :: String -> String
groupId g = makeAnchorId ("g:" ++ g)

--
-- A section of HTML which is collapsible.
--

-- | Attributes for an area that can be collapsed
collapseSection :: String -> Bool -> String -> [HtmlAttr]
collapseSection id_ state classes = [ identifier sid, theclass cs ]
  where cs = unwords (words classes ++ [pick state "show" "hide"])
        sid = "section." ++ id_

-- | Attributes for an area that toggles a collapsed area
collapseToggle :: String -> [HtmlAttr]
collapseToggle id_ = [ strAttr "onclick" js ]
  where js = "toggleSection('" ++ id_ ++ "')";
  
-- | Attributes for an area that toggles a collapsed area,
-- and displays a control.
collapseControl :: String -> Bool -> String -> [HtmlAttr]
collapseControl id_ state classes =
  [ identifier cid, theclass cs ] ++ collapseToggle id_
  where cs = unwords (words classes ++ [pick state "collapser" "expander"])
        cid = "control." ++ id_


pick :: Bool -> a -> a -> a
pick True  t _ = t
pick False _ f = f<|MERGE_RESOLUTION|>--- conflicted
+++ resolved
@@ -111,8 +111,6 @@
 a <+> b = a +++ sep +++ b
   where
     sep = if isNoHtml a || isNoHtml b then noHtml else toHtml " "
-<<<<<<< HEAD
-=======
 
 -- | Join two 'Html' values together with a linebreak in between.
 --   Has 'noHtml' as left identity.
@@ -121,7 +119,6 @@
 a <=> b = a +++ sep +++ b
   where
     sep = if isNoHtml a then noHtml else br
->>>>>>> 1063ade7
 
 
 keyword :: String -> Html
