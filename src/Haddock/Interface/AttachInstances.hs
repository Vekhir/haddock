--- conflicted
+++ resolved
@@ -21,10 +21,7 @@
 import Control.Arrow
 import Data.List
 import Data.Ord (comparing)
-<<<<<<< HEAD
-=======
 import Data.Function (on)
->>>>>>> 1063ade7
 import qualified Data.Map as Map
 import qualified Data.Set as Set
 
@@ -75,11 +72,6 @@
                   Just (_, _, cls_instances, fam_instances) ->
                     let fam_insts = [ (synifyFamInst i, n)
                                     | i <- sortBy (comparing instFam) fam_instances
-<<<<<<< HEAD
-                                    , let n = lookupInstDoc (getName i) iface ifaceMap instIfaceMap
-                                    ]
-                        cls_insts = [ (synifyInstHead i, lookupInstDoc n iface ifaceMap instIfaceMap)
-=======
                                     , let n = instLookup instDocMap (getName i) iface ifaceMap instIfaceMap
                                     , not $ isNameHidden expInfo (fi_fam i)
                                     , not $ any (isTypeHidden expInfo) (fi_tys i)
@@ -87,7 +79,6 @@
                                     -- Ideally, in that case the RHS should simply not show up
                                     ]
                         cls_insts = [ (synifyInstHead i, instLookup instDocMap n iface ifaceMap instIfaceMap)
->>>>>>> 1063ade7
                                     | let is = [ (instanceHead' i, getName i) | i <- cls_instances ]
                                     , (i@(_,_,cls,tys), n) <- sortBy (comparing $ first instHead) is
                                     , not $ isInstanceHidden expInfo cls tys
