--- conflicted
+++ resolved
@@ -67,15 +67,11 @@
 #if __GLASGOW_HASKELL__ == 702
 binaryInterfaceVersion = 19
 #elif __GLASGOW_HASKELL__ == 703
-<<<<<<< HEAD
-binaryInterfaceVersion = 18
+binaryInterfaceVersion = 19
 #elif __GLASGOW_HASKELL__ == 704
-binaryInterfaceVersion = 18
+binaryInterfaceVersion = 19
 #elif __GLASGOW_HASKELL__ == 705
-binaryInterfaceVersion = 18
-=======
 binaryInterfaceVersion = 19
->>>>>>> 78c2dec6
 #else
 #error Unknown GHC version
 #endif
