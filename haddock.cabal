--- conflicted
+++ resolved
@@ -23,13 +23,8 @@
   without any documentation annotations, Haddock can generate useful documentation
   from your source code.
   .
-<<<<<<< HEAD
-  <<https://cdn.rawgit.com/haskell/haddock/ghc-8.6/doc/cheatsheet/haddocks.svg>>
-license:              BSD2
-=======
-  <<https://cdn.rawgit.com/haskell/haddock/ghc-8.8/doc/cheatsheet/haddocks.svg>>
+  <<https://cdn.rawgit.com/haskell/haddock/ghc-8.10/doc/cheatsheet/haddocks.svg>>
 license:              BSD-3-Clause
->>>>>>> dae8d9de
 license-file:         LICENSE
 author:               Simon Marlow, David Waern
 maintainer:           Alec Theriault <alec.theriault@gmail.com>, Alex Biehl <alexbiehl@gmail.com>, Simon Hengel <sol@typeful.net>, Mateusz Kowalczyk <fuuzetsu@fuuzetsu.co.uk>
@@ -38,7 +33,7 @@
 copyright:            (c) Simon Marlow, David Waern
 category:             Documentation
 build-type:           Simple
-tested-with:          GHC==8.8.*
+tested-with:          GHC==8.10.*
 
 extra-source-files:
   CHANGES.md
@@ -71,7 +66,7 @@
 
   -- haddock typically only supports a single GHC major version
   build-depends:
-    base ^>= 4.13.0.0
+    base ^>= 4.14.0.0
 
   if flag(in-ghc-tree)
     hs-source-dirs: haddock-api/src,  haddock-library/src
@@ -84,12 +79,8 @@
       array,
       xhtml >= 3000.2 && < 3000.3,
       ghc-boot,
-<<<<<<< HEAD
       ghc-boot-th,
       ghc == 8.10.*,
-=======
-      ghc == 8.8.*,
->>>>>>> dae8d9de
       bytestring,
       parsec,
       text,
