--- conflicted
+++ resolved
@@ -33,11 +33,7 @@
 copyright:            (c) Simon Marlow, David Waern
 category:             Documentation
 build-type:           Simple
-<<<<<<< HEAD
-tested-with:          GHC==9.0.*, GHC==8.10.*
-=======
 tested-with:          GHC==9.0.*
->>>>>>> 99f61534
 
 extra-source-files:
   CHANGES.md
@@ -66,11 +62,7 @@
   default-language:     Haskell2010
   main-is:              Main.hs
   hs-source-dirs:       driver
-<<<<<<< HEAD
-  ghc-options:          -funbox-strict-fields -Wall -fwarn-tabs -Wincomplete-uni-patterns -Wincomplete-record-updates -O2 -threaded
-=======
   ghc-options:          -funbox-strict-fields -Wall -Wincomplete-uni-patterns -Wincomplete-record-updates -O2 -threaded
->>>>>>> 99f61534
 
   -- haddock typically only supports a single GHC major version
   build-depends:
@@ -89,11 +81,7 @@
       xhtml >= 3000.2 && < 3000.3,
       ghc-boot,
       ghc-boot-th,
-<<<<<<< HEAD
       ghc == 9.1.*,
-=======
-      ghc == 9.0.*,
->>>>>>> 99f61534
       bytestring,
       parsec,
       text,
