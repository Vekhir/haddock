--- conflicted
+++ resolved
@@ -267,7 +267,7 @@
 		      > <a href="#" title="Instances"
 		      >Foo</a
 		      > <a href="#" title="GHC.List"
-		      >[]</a
+		      >List</a
 		      ></span
 		    > <a href="#" class="selflink"
 		    >#</a
@@ -444,12 +444,8 @@
 		      >Foo</a
 		      > f) =&gt; <a href="#" title="Instances"
 		      >Foo</a
-<<<<<<< HEAD
 		      > (<a href="#" title="Data.Tuple"
-=======
-		      > (<a href="#" title="GHC.Tuple.Prim"
->>>>>>> ad31d962
-		      >(,)</a
+		      >Tuple2</a
 		      > (f a))</span
 		    > <a href="#" class="selflink"
 		    >#</a
@@ -560,12 +556,8 @@
 		      ></span
 		      > <a href="#" title="Instances"
 		      >Foo</a
-<<<<<<< HEAD
 		      > (<a href="#" title="Data.Tuple"
-=======
-		      > (<a href="#" title="GHC.Tuple.Prim"
->>>>>>> ad31d962
-		      >(,,)</a
+		      >Tuple3</a
 		      > a a)</span
 		    > <a href="#" class="selflink"
 		    >#</a
@@ -919,7 +911,7 @@
 		      > <a href="#" title="Instances"
 		      >Bar</a
 		      > <a href="#" title="GHC.List"
-		      >[]</a
+		      >List</a
 		      > (a, a)</span
 		    > <a href="#" class="selflink"
 		    >#</a
@@ -1170,20 +1162,12 @@
 		      ></span
 		      > <a href="#" title="Instances"
 		      >Foo</a
-<<<<<<< HEAD
 		      > (<a href="#" title="Data.Tuple"
-		      >(,,)</a
+		      >Tuple3</a
 		      > a b) =&gt; <a href="#" title="Instances"
 		      >Bar</a
 		      > (<a href="#" title="Data.Tuple"
-=======
-		      > (<a href="#" title="GHC.Tuple.Prim"
-		      >(,,)</a
-		      > a b) =&gt; <a href="#" title="Instances"
-		      >Bar</a
-		      > (<a href="#" title="GHC.Tuple.Prim"
->>>>>>> ad31d962
-		      >(,,)</a
+		      >Tuple3</a
 		      > a b) (a, b, a)</span
 		    > <a href="#" class="selflink"
 		    >#</a
